// Licensed to the .NET Foundation under one or more agreements.
// The .NET Foundation licenses this file to you under the MIT license.

using System.Collections.Generic;
using System.Diagnostics;
using System.IO;
using System.Linq;
using System.Net.Connections;
using System.Net.Quic;
using System.Net.Security;
using System.Net.Sockets;
using System.Net.Test.Common;
using System.Runtime.CompilerServices;
using System.Security.Authentication;
using System.Security.Cryptography.X509Certificates;
using System.Text;
using System.Threading;
using System.Threading.Tasks;
using Microsoft.DotNet.RemoteExecutor;
using Xunit;
using Xunit.Abstractions;

namespace System.Net.Http.Functional.Tests
{
    public sealed class SocketsHttpHandler_HttpClientHandler_Asynchrony_Test : HttpClientHandler_Asynchrony_Test
    {
        public SocketsHttpHandler_HttpClientHandler_Asynchrony_Test(ITestOutputHelper output) : base(output) { }

        [Fact]
        public async Task ExecutionContext_Suppressed_Success()
        {
            await LoopbackServerFactory.CreateClientAndServerAsync(
                uri => Task.Run(() =>
                {
                    using (ExecutionContext.SuppressFlow())
                    using (HttpClient client = CreateHttpClient())
                    {
                        client.GetStringAsync(uri).GetAwaiter().GetResult();
                    }
                }),
                async server =>
                {
                    await server.AcceptConnectionSendResponseAndCloseAsync();
                });
        }

        [OuterLoop("Relies on finalization")]
        [Fact]
        public async Task ExecutionContext_HttpConnectionLifetimeDoesntKeepContextAlive()
        {
            var clientCompleted = new TaskCompletionSource(TaskCreationOptions.RunContinuationsAsynchronously);
            await LoopbackServer.CreateClientAndServerAsync(async uri =>
            {
                try
                {
                    using (HttpClient client = CreateHttpClient())
                    {
                        (Task completedWhenFinalized, Task getRequest) = MakeHttpRequestWithTcsSetOnFinalizationInAsyncLocal(client, uri);
                        await getRequest;

                        for (int i = 0; i < 3; i++)
                        {
                            GC.Collect();
                            GC.WaitForPendingFinalizers();
                        }

                        await completedWhenFinalized.TimeoutAfter(TestHelper.PassingTestTimeoutMilliseconds);
                    }
                }
                finally
                {
                    clientCompleted.SetResult();
                }
            }, async server =>
            {
                await server.AcceptConnectionAsync(async connection =>
                {
                    await connection.ReadRequestHeaderAndSendResponseAsync();
                    await clientCompleted.Task;
                });
            });
        }

        [MethodImpl(MethodImplOptions.NoInlining)] // avoid JIT extending lifetime of the finalizable object
        private static (Task completedOnFinalized, Task getRequest) MakeHttpRequestWithTcsSetOnFinalizationInAsyncLocal(HttpClient client, Uri uri)
        {
            var tcs = new TaskCompletionSource(TaskCreationOptions.RunContinuationsAsynchronously);

            // Put something in ExecutionContext, start the HTTP request, then undo the EC change.
            var al = new AsyncLocal<object>() { Value = new SetOnFinalized() { _completedWhenFinalized = tcs } };
            Task t = client.GetStringAsync(uri);
            al.Value = null;

            // Return a task that will complete when the SetOnFinalized is finalized,
            // as well as a task to wait on for the get request; for the get request,
            // we return a continuation to avoid any test-altering issues related to
            // the state machine holding onto stuff.
            t = t.ContinueWith(p => p.GetAwaiter().GetResult());
            return (tcs.Task, t);
        }

        private sealed class SetOnFinalized
        {
            internal TaskCompletionSource _completedWhenFinalized;
            ~SetOnFinalized() => _completedWhenFinalized.SetResult();
        }
    }

    public class SocketsHttpHandler_ConnectionFactoryTest : HttpClientHandlerTestBase
    {
        public SocketsHttpHandler_ConnectionFactoryTest(ITestOutputHelper output) : base(output) { }

        [Fact]
        public async Task CustomConnectionFactory_AsyncRequest_Success()
        {
            await using ConnectionListenerFactory listenerFactory = new VirtualNetworkConnectionListenerFactory();
            await using ConnectionListener listener = await listenerFactory.ListenAsync(endPoint: null);
            await using ConnectionFactory connectionFactory = VirtualNetworkConnectionListenerFactory.GetConnectionFactory(listener);

            var options = new GenericLoopbackOptions();

            Task serverTask = Task.Run(async () =>
            {
                await using Connection serverConnection = await listener.AcceptAsync();
                using GenericLoopbackConnection loopbackConnection = await LoopbackServerFactory.CreateConnectionAsync(socket: null, serverConnection.Stream, options);

                await loopbackConnection.InitializeConnectionAsync();

                HttpRequestData requestData = await loopbackConnection.ReadRequestDataAsync();
                await loopbackConnection.SendResponseAsync(content: "foo");

                Assert.Equal("/foo", requestData.Path);
            });

            Task clientTask = Task.Run(async () =>
            {
                using HttpClientHandler handler = CreateHttpClientHandler();
                handler.ServerCertificateCustomValidationCallback = TestHelper.AllowAllCertificates;
                
                var socketsHandler = (SocketsHttpHandler)GetUnderlyingSocketsHttpHandler(handler);
                socketsHandler.ConnectionFactory = connectionFactory;

                using HttpClient client = CreateHttpClient(handler);

                string response = await client.GetStringAsync($"{(options.UseSsl ? "https" : "http")}://{Guid.NewGuid():N}.com/foo");
                Assert.Equal("foo", response);
            });

            await new[] { serverTask, clientTask }.WhenAllOrAnyFailed(60_000);
        }

        [Fact]
        public async Task CustomConnectionFactory_SyncRequest_Fails()
        {
            await using ConnectionFactory connectionFactory = new SocketsConnectionFactory(SocketType.Stream, ProtocolType.Tcp);
            using SocketsHttpHandler handler = new SocketsHttpHandler
            {
                ConnectionFactory = connectionFactory
            };

            using HttpClient client = CreateHttpClient(handler);

            HttpRequestException e = await Assert.ThrowsAnyAsync<HttpRequestException>(() => client.GetStringAsync($"http://{Guid.NewGuid():N}.com/foo"));
            NetworkException networkException = Assert.IsType<NetworkException>(e.InnerException);
<<<<<<< HEAD
            Assert.Equal(NetworkError.HostNotFound, networkException.NetworkError);
=======
>>>>>>> 1ec6939f
        }
    }

    public sealed class SocketsHttpHandler_ConnectionFactoryTest_Http2 : SocketsHttpHandler_ConnectionFactoryTest
    {
        public SocketsHttpHandler_ConnectionFactoryTest_Http2(ITestOutputHelper output) : base(output) { }
        protected override Version UseVersion => HttpVersion.Version20;
    }

    public sealed class SocketsHttpHandler_HttpProtocolTests : HttpProtocolTests
    {
        public SocketsHttpHandler_HttpProtocolTests(ITestOutputHelper output) : base(output) { }
    }

    public sealed class SocketsHttpHandler_HttpProtocolTests_Dribble : HttpProtocolTests_Dribble
    {
        public SocketsHttpHandler_HttpProtocolTests_Dribble(ITestOutputHelper output) : base(output) { }
    }

    public sealed class SocketsHttpHandler_DiagnosticsTest : DiagnosticsTest
    {
        public SocketsHttpHandler_DiagnosticsTest(ITestOutputHelper output) : base(output) { }
    }

    public sealed class SocketsHttpHandler_HttpClient_SelectedSites_Test : HttpClient_SelectedSites_Test
    {
        public SocketsHttpHandler_HttpClient_SelectedSites_Test(ITestOutputHelper output) : base(output) { }
    }

    public sealed class SocketsHttpHandler_HttpClientEKUTest : HttpClientEKUTest
    {
        public SocketsHttpHandler_HttpClientEKUTest(ITestOutputHelper output) : base(output) { }
    }

    public sealed class SocketsHttpHandler_HttpClientHandler_Decompression_Tests : HttpClientHandler_Decompression_Test
    {
        public SocketsHttpHandler_HttpClientHandler_Decompression_Tests(ITestOutputHelper output) : base(output) { }
    }

    public sealed class SocketsHttpHandler_HttpClientHandler_DangerousAcceptAllCertificatesValidator_Test : HttpClientHandler_DangerousAcceptAllCertificatesValidator_Test
    {
        public SocketsHttpHandler_HttpClientHandler_DangerousAcceptAllCertificatesValidator_Test(ITestOutputHelper output) : base(output) { }
    }

    public sealed class SocketsHttpHandler_HttpClientHandler_ClientCertificates_Test : HttpClientHandler_ClientCertificates_Test
    {
        public SocketsHttpHandler_HttpClientHandler_ClientCertificates_Test(ITestOutputHelper output) : base(output) { }
    }

    public sealed class SocketsHttpHandler_HttpClientHandler_DefaultProxyCredentials_Test : HttpClientHandler_DefaultProxyCredentials_Test
    {
        public SocketsHttpHandler_HttpClientHandler_DefaultProxyCredentials_Test(ITestOutputHelper output) : base(output) { }
    }

    public sealed class SocketsHttpHandler_HttpClientHandler_Finalization_Http11_Test : HttpClientHandler_Finalization_Test
    {
        public SocketsHttpHandler_HttpClientHandler_Finalization_Http11_Test(ITestOutputHelper output) : base(output) { }
    }

    public sealed class SocketsHttpHandler_HttpClientHandler_Finalization_Http2_Test : HttpClientHandler_Finalization_Test
    {
        public SocketsHttpHandler_HttpClientHandler_Finalization_Http2_Test(ITestOutputHelper output) : base(output) { }
        protected override Version UseVersion => HttpVersion.Version20;
    }

    public sealed class SocketsHttpHandler_HttpClientHandler_MaxConnectionsPerServer_Test : HttpClientHandler_MaxConnectionsPerServer_Test
    {
        public SocketsHttpHandler_HttpClientHandler_MaxConnectionsPerServer_Test(ITestOutputHelper output) : base(output) { }

        [OuterLoop("Incurs a small delay")]
        [Theory]
        [InlineData(0)]
        [InlineData(1)]
        public async Task SmallConnectionLifetimeWithMaxConnections_PendingRequestUsesDifferentConnection(int lifetimeMilliseconds)
        {
            using (var handler = new SocketsHttpHandler())
            {
                handler.PooledConnectionLifetime = TimeSpan.FromMilliseconds(lifetimeMilliseconds);
                handler.MaxConnectionsPerServer = 1;

                using (HttpClient client = CreateHttpClient(handler))
                {
                    await LoopbackServer.CreateServerAsync(async (server, uri) =>
                    {
                        Task<string> request1 = client.GetStringAsync(uri);
                        Task<string> request2 = client.GetStringAsync(uri);

                        await server.AcceptConnectionAsync(async connection =>
                        {
                            Task secondResponse = server.AcceptConnectionAsync(connection2 =>
                                connection2.ReadRequestHeaderAndSendCustomResponseAsync(LoopbackServer.GetConnectionCloseResponse()));

                            // Wait a small amount of time before sending the first response, so the connection lifetime will expire.
                            Debug.Assert(lifetimeMilliseconds < 100);
                            await Task.Delay(1000);

                            // Second request should not have completed yet, as we haven't completed the first yet.
                            Assert.False(request2.IsCompleted);
                            Assert.False(secondResponse.IsCompleted);

                            // Send the first response and wait for the first request to complete.
                            await connection.ReadRequestHeaderAndSendResponseAsync();
                            await request1;

                            // Now the second request should complete.
                            await secondResponse.TimeoutAfter(TestHelper.PassingTestTimeoutMilliseconds);
                        });
                    });
                }
            }
        }
    }

    public sealed class SocketsHttpHandler_HttpClientHandler_ServerCertificates_Test : HttpClientHandler_ServerCertificates_Test
    {
        public SocketsHttpHandler_HttpClientHandler_ServerCertificates_Test(ITestOutputHelper output) : base(output) { }
    }

    public sealed class SocketsHttpHandler_HttpClientHandler_ResponseDrain_Test : HttpClientHandler_ResponseDrain_Test
    {
        protected override void SetResponseDrainTimeout(HttpClientHandler handler, TimeSpan time)
        {
            SocketsHttpHandler s = (SocketsHttpHandler)GetUnderlyingSocketsHttpHandler(handler);
            Assert.NotNull(s);
            s.ResponseDrainTimeout = time;
        }

        public SocketsHttpHandler_HttpClientHandler_ResponseDrain_Test(ITestOutputHelper output) : base(output) { }

        [Fact]
        public void MaxResponseDrainSize_Roundtrips()
        {
            using (var handler = new SocketsHttpHandler())
            {
                Assert.Equal(1024 * 1024, handler.MaxResponseDrainSize);

                handler.MaxResponseDrainSize = 0;
                Assert.Equal(0, handler.MaxResponseDrainSize);

                handler.MaxResponseDrainSize = int.MaxValue;
                Assert.Equal(int.MaxValue, handler.MaxResponseDrainSize);
            }
        }

        [Fact]
        public void MaxResponseDrainSize_InvalidArgument_Throws()
        {
            using (var handler = new SocketsHttpHandler())
            {
                Assert.Equal(1024 * 1024, handler.MaxResponseDrainSize);

                AssertExtensions.Throws<ArgumentOutOfRangeException>("value", () => handler.MaxResponseDrainSize = -1);
                AssertExtensions.Throws<ArgumentOutOfRangeException>("value", () => handler.MaxResponseDrainSize = int.MinValue);

                Assert.Equal(1024 * 1024, handler.MaxResponseDrainSize);
            }
        }

        [Fact]
        public void MaxResponseDrainSize_SetAfterUse_Throws()
        {
            using (var handler = new SocketsHttpHandler())
            using (HttpClient client = CreateHttpClient(handler))
            {
                handler.MaxResponseDrainSize = 1;
                client.GetAsync("http://" + Guid.NewGuid().ToString("N")); // ignoring failure
                Assert.Equal(1, handler.MaxResponseDrainSize);
                Assert.Throws<InvalidOperationException>(() => handler.MaxResponseDrainSize = 1);
            }
        }

        [Fact]
        public void ResponseDrainTimeout_Roundtrips()
        {
            using (var handler = new SocketsHttpHandler())
            {
                Assert.Equal(TimeSpan.FromSeconds(2), handler.ResponseDrainTimeout);

                handler.ResponseDrainTimeout = TimeSpan.Zero;
                Assert.Equal(TimeSpan.Zero, handler.ResponseDrainTimeout);

                handler.ResponseDrainTimeout = TimeSpan.FromTicks(int.MaxValue);
                Assert.Equal(TimeSpan.FromTicks(int.MaxValue), handler.ResponseDrainTimeout);
            }
        }

        [Fact]
        public void MaxResponseDraiTime_InvalidArgument_Throws()
        {
            using (var handler = new SocketsHttpHandler())
            {
                Assert.Equal(TimeSpan.FromSeconds(2), handler.ResponseDrainTimeout);

                AssertExtensions.Throws<ArgumentOutOfRangeException>("value", () => handler.ResponseDrainTimeout = TimeSpan.FromSeconds(-1));
                AssertExtensions.Throws<ArgumentOutOfRangeException>("value", () => handler.ResponseDrainTimeout = TimeSpan.MaxValue);
                AssertExtensions.Throws<ArgumentOutOfRangeException>("value", () => handler.ResponseDrainTimeout = TimeSpan.FromSeconds(int.MaxValue));

                Assert.Equal(TimeSpan.FromSeconds(2), handler.ResponseDrainTimeout);
            }
        }

        [Fact]
        public void ResponseDrainTimeout_SetAfterUse_Throws()
        {
            using (var handler = new SocketsHttpHandler())
            using (HttpClient client = CreateHttpClient(handler))
            {
                handler.ResponseDrainTimeout = TimeSpan.FromSeconds(42);
                client.GetAsync("http://" + Guid.NewGuid().ToString("N")); // ignoring failure
                Assert.Equal(TimeSpan.FromSeconds(42), handler.ResponseDrainTimeout);
                Assert.Throws<InvalidOperationException>(() => handler.ResponseDrainTimeout = TimeSpan.FromSeconds(42));
            }
        }

        [OuterLoop]
        [Theory]
        [InlineData(1024 * 1024 * 2, 9_500, 1024 * 1024 * 3, LoopbackServer.ContentMode.ContentLength)]
        [InlineData(1024 * 1024 * 2, 9_500, 1024 * 1024 * 3, LoopbackServer.ContentMode.SingleChunk)]
        [InlineData(1024 * 1024 * 2, 9_500, 1024 * 1024 * 13, LoopbackServer.ContentMode.BytePerChunk)]
        public async Task GetAsyncWithMaxConnections_DisposeBeforeReadingToEnd_DrainsRequestsUnderMaxDrainSizeAndReusesConnection(int totalSize, int readSize, int maxDrainSize, LoopbackServer.ContentMode mode)
        {
            await LoopbackServer.CreateClientAndServerAsync(
                async url =>
                {
                    var handler = new SocketsHttpHandler();
                    handler.MaxResponseDrainSize = maxDrainSize;
                    handler.ResponseDrainTimeout = Timeout.InfiniteTimeSpan;

                    // Set MaxConnectionsPerServer to 1.  This will ensure we will wait for the previous request to drain (or fail to)
                    handler.MaxConnectionsPerServer = 1;

                    using (HttpClient client = CreateHttpClient(handler))
                    {
                        HttpResponseMessage response1 = await client.GetAsync(url, HttpCompletionOption.ResponseHeadersRead);
                        ValidateResponseHeaders(response1, totalSize, mode);

                        // Read part but not all of response
                        Stream responseStream = await response1.Content.ReadAsStreamAsync(TestAsync);
                        await ReadToByteCount(responseStream, readSize);

                        response1.Dispose();

                        // Issue another request.  We'll confirm that it comes on the same connection.
                        HttpResponseMessage response2 = await client.GetAsync(url);
                        ValidateResponseHeaders(response2, totalSize, mode);
                        Assert.Equal(totalSize, (await response2.Content.ReadAsStringAsync()).Length);
                    }
                },
                async server =>
                {
                    string content = new string('a', totalSize);
                    string response = LoopbackServer.GetContentModeResponse(mode, content);
                    await server.AcceptConnectionAsync(async connection =>
                    {
                        server.ListenSocket.Close(); // Shut down the listen socket so attempts at additional connections would fail on the client
                        await connection.ReadRequestHeaderAndSendCustomResponseAsync(response);
                        await connection.ReadRequestHeaderAndSendCustomResponseAsync(response);
                    });
                });
        }

        [OuterLoop]
        [Theory]
        [InlineData(100_000, 0, LoopbackServer.ContentMode.ContentLength)]
        [InlineData(100_000, 0, LoopbackServer.ContentMode.SingleChunk)]
        [InlineData(100_000, 0, LoopbackServer.ContentMode.BytePerChunk)]
        public async Task GetAsyncWithMaxConnections_DisposeLargerThanMaxDrainSize_KillsConnection(int totalSize, int maxDrainSize, LoopbackServer.ContentMode mode)
        {
            await LoopbackServer.CreateClientAndServerAsync(
                async url =>
                {
                    var handler = new SocketsHttpHandler();
                    handler.MaxResponseDrainSize = maxDrainSize;
                    handler.ResponseDrainTimeout = Timeout.InfiniteTimeSpan;

                    // Set MaxConnectionsPerServer to 1.  This will ensure we will wait for the previous request to drain (or fail to)
                    handler.MaxConnectionsPerServer = 1;

                    using (HttpClient client = CreateHttpClient(handler))
                    {
                        HttpResponseMessage response1 = await client.GetAsync(url, HttpCompletionOption.ResponseHeadersRead);
                        ValidateResponseHeaders(response1, totalSize, mode);
                        response1.Dispose();

                        // Issue another request.  We'll confirm that it comes on a new connection.
                        HttpResponseMessage response2 = await client.GetAsync(url);
                        ValidateResponseHeaders(response2, totalSize, mode);
                        Assert.Equal(totalSize, (await response2.Content.ReadAsStringAsync()).Length);
                    }
                },
                async server =>
                {
                    string content = new string('a', totalSize);
                    await server.AcceptConnectionAsync(async connection =>
                    {
                        await connection.ReadRequestHeaderAsync();
                        try
                        {
                            await connection.Writer.WriteAsync(LoopbackServer.GetContentModeResponse(mode, content, connectionClose: false));
                        }
                        catch (Exception) { }     // Eat errors from client disconnect.

                        await server.AcceptConnectionSendCustomResponseAndCloseAsync(LoopbackServer.GetContentModeResponse(mode, content, connectionClose: true));
                    });
                });
        }

        [OuterLoop]
        [Theory]
        [InlineData(LoopbackServer.ContentMode.ContentLength)]
        [InlineData(LoopbackServer.ContentMode.SingleChunk)]
        [InlineData(LoopbackServer.ContentMode.BytePerChunk)]
        public async Task GetAsyncWithMaxConnections_DrainTakesLongerThanTimeout_KillsConnection(LoopbackServer.ContentMode mode)
        {
            const int ContentLength = 10_000;

            await LoopbackServer.CreateClientAndServerAsync(
                async url =>
                {
                    var handler = new SocketsHttpHandler();
                    handler.MaxResponseDrainSize = int.MaxValue;
                    handler.ResponseDrainTimeout = TimeSpan.FromMilliseconds(1);

                    // Set MaxConnectionsPerServer to 1.  This will ensure we will wait for the previous request to drain (or fail to)
                    handler.MaxConnectionsPerServer = 1;

                    using (HttpClient client = CreateHttpClient(handler))
                    {
                        client.Timeout = Timeout.InfiniteTimeSpan;

                        HttpResponseMessage response1 = await client.GetAsync(url, HttpCompletionOption.ResponseHeadersRead);
                        ValidateResponseHeaders(response1, ContentLength, mode);
                        response1.Dispose();

                        // Issue another request.  We'll confirm that it comes on a new connection.
                        HttpResponseMessage response2 = await client.GetAsync(url);
                        ValidateResponseHeaders(response2, ContentLength, mode);
                        Assert.Equal(ContentLength, (await response2.Content.ReadAsStringAsync()).Length);
                    }
                },
                async server =>
                {
                    string content = new string('a', ContentLength);
                    await server.AcceptConnectionAsync(async connection =>
                    {
                        string response = LoopbackServer.GetContentModeResponse(mode, content, connectionClose: false);
                        await connection.ReadRequestHeaderAsync();
                        try
                        {
                            // Write out only part of the response
                            await connection.Writer.WriteAsync(response.Substring(0, response.Length / 2));
                        }
                        catch (Exception) { }     // Eat errors from client disconnect.

                        response = LoopbackServer.GetContentModeResponse(mode, content, connectionClose: true);
                        await server.AcceptConnectionSendCustomResponseAndCloseAsync(response);
                    });
                });
        }
    }

    public sealed class SocketsHttpHandler_PostScenarioTest : PostScenarioTest
    {
        public SocketsHttpHandler_PostScenarioTest(ITestOutputHelper output) : base(output) { }

        [Theory]
        [InlineData(false)]
        [InlineData(true)]
        public async Task DisposeTargetStream_ThrowsObjectDisposedException(bool knownLength)
        {
            var tcs = new TaskCompletionSource(TaskCreationOptions.RunContinuationsAsynchronously);
            await LoopbackServerFactory.CreateClientAndServerAsync(async uri =>
            {
                try
                {
                    using (HttpClient client = CreateHttpClient())
                    {
                        Task t = client.PostAsync(uri, new DisposeStreamWhileCopyingContent(knownLength));
                        Assert.IsType<ObjectDisposedException>((await Assert.ThrowsAsync<HttpRequestException>(() => t)).InnerException);
                    }
                }
                finally
                {
                    tcs.SetResult();
                }
            }, server => tcs.Task);
        }

        private sealed class DisposeStreamWhileCopyingContent : HttpContent
        {
            private readonly bool _knownLength;

            public DisposeStreamWhileCopyingContent(bool knownLength) => _knownLength = knownLength;

            protected override async Task SerializeToStreamAsync(Stream stream, TransportContext context)
            {
                await stream.WriteAsync(new byte[42], 0, 42);
                stream.Dispose();
            }

            protected override bool TryComputeLength(out long length)
            {
                if (_knownLength)
                {
                    length = 42;
                    return true;
                }
                else
                {
                    length = 0;
                    return false;
                }
            }
        }
    }

    public sealed class SocketsHttpHandler_ResponseStreamTest : ResponseStreamTest
    {
        public SocketsHttpHandler_ResponseStreamTest(ITestOutputHelper output) : base(output) { }
    }

    public sealed class SocketsHttpHandler_HttpClientHandler_SslProtocols_Test : HttpClientHandler_SslProtocols_Test
    {
        public SocketsHttpHandler_HttpClientHandler_SslProtocols_Test(ITestOutputHelper output) : base(output) { }
    }

    public sealed class SocketsHttpHandler_HttpClientHandler_Proxy_Test : HttpClientHandler_Proxy_Test
    {
        public SocketsHttpHandler_HttpClientHandler_Proxy_Test(ITestOutputHelper output) : base(output) { }
    }

    public abstract class SocketsHttpHandler_TrailingHeaders_Test : HttpClientHandlerTestBase
    {
        public SocketsHttpHandler_TrailingHeaders_Test(ITestOutputHelper output) : base(output) { }

        protected static byte[] DataBytes = Encoding.ASCII.GetBytes("data");

        protected static readonly IList<HttpHeaderData> TrailingHeaders = new HttpHeaderData[] {
            new HttpHeaderData("MyCoolTrailerHeader", "amazingtrailer"),
            new HttpHeaderData("EmptyHeader", ""),
            new HttpHeaderData("Accept-Encoding", "identity,gzip"),
            new HttpHeaderData("Hello", "World") };

        protected static Frame MakeDataFrame(int streamId, byte[] data, bool endStream = false) =>
            new DataFrame(data, (endStream ? FrameFlags.EndStream : FrameFlags.None), 0, streamId);
    }

    public class SocketsHttpHandler_Http1_TrailingHeaders_Test : SocketsHttpHandler_TrailingHeaders_Test
    {
        public SocketsHttpHandler_Http1_TrailingHeaders_Test(ITestOutputHelper output) : base(output) { }

        [Theory]
        [InlineData(false)]
        [InlineData(true)]
        public async Task GetAsyncDefaultCompletionOption_TrailingHeaders_Available(bool includeTrailerHeader)
        {
            await LoopbackServer.CreateServerAsync(async (server, url) =>
            {
                using (HttpClientHandler handler = CreateHttpClientHandler())
                using (HttpClient client = CreateHttpClient(handler))
                {
                    Task<HttpResponseMessage> getResponseTask = client.GetAsync(url);
                    await TestHelper.WhenAllCompletedOrAnyFailed(
                        getResponseTask,
                        server.AcceptConnectionSendCustomResponseAndCloseAsync(
                            "HTTP/1.1 200 OK\r\n" +
                            "Connection: close\r\n" +
                            "Transfer-Encoding: chunked\r\n" +
                            (includeTrailerHeader ? "Trailer: MyCoolTrailerHeader, Hello\r\n" : "") +
                            "\r\n" +
                            "4\r\n" +
                            "data\r\n" +
                            "0\r\n" +
                            "MyCoolTrailerHeader: amazingtrailer\r\n" +
                            "Accept-encoding: identity,gzip\r\n" +
                            "Hello: World\r\n" +
                            "\r\n"));

                    using (HttpResponseMessage response = await getResponseTask)
                    {
                        Assert.Equal(HttpStatusCode.OK, response.StatusCode);
                        Assert.Contains("chunked", response.Headers.GetValues("Transfer-Encoding"));

                        // Check the Trailer header.
                        if (includeTrailerHeader)
                        {
                            Assert.Contains("MyCoolTrailerHeader", response.Headers.GetValues("Trailer"));
                            Assert.Contains("Hello", response.Headers.GetValues("Trailer"));
                        }

                        Assert.Contains("amazingtrailer", response.TrailingHeaders.GetValues("MyCoolTrailerHeader"));
                        Assert.Contains("World", response.TrailingHeaders.GetValues("Hello"));
                        Assert.Contains("identity,gzip", response.TrailingHeaders.GetValues("Accept-encoding"));

                        string data = await response.Content.ReadAsStringAsync();
                        Assert.Contains("data", data);
                        // Trailers should not be part of the content data.
                        Assert.DoesNotContain("MyCoolTrailerHeader", data);
                        Assert.DoesNotContain("amazingtrailer", data);
                        Assert.DoesNotContain("Hello", data);
                        Assert.DoesNotContain("World", data);
                    }
                }
            });
        }

        [Fact]
        public async Task GetAsyncResponseHeadersReadOption_TrailingHeaders_Available()
        {
            await LoopbackServer.CreateServerAsync(async (server, url) =>
            {
                using (HttpClientHandler handler = CreateHttpClientHandler())
                using (HttpClient client = CreateHttpClient(handler))
                {
                    Task<HttpResponseMessage> getResponseTask = client.GetAsync(url, HttpCompletionOption.ResponseHeadersRead);
                    await TestHelper.WhenAllCompletedOrAnyFailed(
                        getResponseTask,
                        server.AcceptConnectionSendCustomResponseAndCloseAsync(
                            "HTTP/1.1 200 OK\r\n" +
                            "Connection: close\r\n" +
                            "Transfer-Encoding: chunked\r\n" +
                            "Trailer: MyCoolTrailerHeader\r\n" +
                            "\r\n" +
                            "4\r\n" +
                            "data\r\n" +
                            "0\r\n" +
                            "MyCoolTrailerHeader: amazingtrailer\r\n" +
                            "Hello: World\r\n" +
                            "\r\n"));

                    using (HttpResponseMessage response = await getResponseTask)
                    {
                        Assert.Equal(HttpStatusCode.OK, response.StatusCode);
                        Assert.Contains("chunked", response.Headers.GetValues("Transfer-Encoding"));
                        Assert.Contains("MyCoolTrailerHeader", response.Headers.GetValues("Trailer"));

                        // Pending read on the response content.
                        var trailingHeaders = response.TrailingHeaders;
                        Assert.Empty(trailingHeaders);

                        Stream stream = await response.Content.ReadAsStreamAsync(TestAsync);
                        Byte[] data = new Byte[100];
                        // Read some data, preferably whole body.
                        int readBytes = await stream.ReadAsync(data, 0, 4);

                        // Intermediate test - haven't reached stream EOF yet.
                        Assert.Empty(response.TrailingHeaders);
                        if (readBytes == 4)
                        {
                            // If we consumed whole content, check content.
                            Assert.Contains("data", System.Text.Encoding.Default.GetString(data));
                        }

                        // Read data until EOF is reached
                        while (stream.Read(data, 0, data.Length) != 0)
                            ;

                        Assert.Same(trailingHeaders, response.TrailingHeaders);
                        Assert.Contains("amazingtrailer", response.TrailingHeaders.GetValues("MyCoolTrailerHeader"));
                        Assert.Contains("World", response.TrailingHeaders.GetValues("Hello"));
                    }
                }
            });
        }

        [Theory]
        [InlineData("Age", "1")]
        // [SuppressMessage("Microsoft.Security", "CS002:SecretInNextLine", Justification="Unit test dummy authorisation header.")]
        [InlineData("Authorization", "Basic YWxhZGRpbjpvcGVuc2VzYW1l")]
        [InlineData("Cache-Control", "no-cache")]
        [InlineData("Content-Encoding", "gzip")]
        [InlineData("Content-Length", "22")]
        [InlineData("Content-type", "foo/bar")]
        [InlineData("Content-Range", "bytes 200-1000/67589")]
        [InlineData("Date", "Wed, 21 Oct 2015 07:28:00 GMT")]
        [InlineData("Expect", "100-continue")]
        [InlineData("Expires", "Wed, 21 Oct 2015 07:28:00 GMT")]
        [InlineData("Host", "foo")]
        [InlineData("If-Match", "Wed, 21 Oct 2015 07:28:00 GMT")]
        [InlineData("If-Modified-Since", "Wed, 21 Oct 2015 07:28:00 GMT")]
        [InlineData("If-None-Match", "*")]
        [InlineData("If-Range", "Wed, 21 Oct 2015 07:28:00 GMT")]
        [InlineData("If-Unmodified-Since", "Wed, 21 Oct 2015 07:28:00 GMT")]
        [InlineData("Location", "/index.html")]
        [InlineData("Max-Forwards", "2")]
        [InlineData("Pragma", "no-cache")]
        [InlineData("Range", "5/10")]
        [InlineData("Retry-After", "20")]
        [InlineData("Set-Cookie", "foo=bar")]
        [InlineData("TE", "boo")]
        [InlineData("Transfer-Encoding", "chunked")]
        [InlineData("Transfer-Encoding", "gzip")]
        [InlineData("Vary", "*")]
        [InlineData("Warning", "300 - \"Be Warned!\"")]
        public async Task GetAsync_ForbiddenTrailingHeaders_Ignores(string name, string value)
        {
            await LoopbackServer.CreateClientAndServerAsync(async url =>
            {
                using (HttpClientHandler handler = CreateHttpClientHandler())
                using (HttpClient client = CreateHttpClient(handler))
                {
                    HttpResponseMessage response = await client.GetAsync(url);
                    Assert.Contains("amazingtrailer", response.TrailingHeaders.GetValues("MyCoolTrailerHeader"));
                    Assert.False(response.TrailingHeaders.TryGetValues(name, out IEnumerable<string> values));
                    Assert.Contains("Loopback", response.TrailingHeaders.GetValues("Server"));
                }
            }, server => server.AcceptConnectionSendCustomResponseAndCloseAsync(
                "HTTP/1.1 200 OK\r\n" +
                "Connection: close\r\n" +
                "Transfer-Encoding: chunked\r\n" +
                $"Trailer: Set-Cookie, MyCoolTrailerHeader, {name}, Hello\r\n" +
                "\r\n" +
                "4\r\n" +
                "data\r\n" +
                "0\r\n" +
                "Set-Cookie: yummy\r\n" +
                "MyCoolTrailerHeader: amazingtrailer\r\n" +
                $"{name}: {value}\r\n" +
                "Server: Loopback\r\n" +
                $"{name}: {value}\r\n" +
                "\r\n"));
        }

        [Fact]
        public async Task GetAsync_NoTrailingHeaders_EmptyCollection()
        {
            await LoopbackServer.CreateServerAsync(async (server, url) =>
            {
                using (HttpClientHandler handler = CreateHttpClientHandler())
                using (HttpClient client = CreateHttpClient(handler))
                {
                    Task<HttpResponseMessage> getResponseTask = client.GetAsync(url);
                    await TestHelper.WhenAllCompletedOrAnyFailed(
                        getResponseTask,
                        server.AcceptConnectionSendCustomResponseAndCloseAsync(
                            "HTTP/1.1 200 OK\r\n" +
                            "Connection: close\r\n" +
                            "Transfer-Encoding: chunked\r\n" +
                            "Trailer: MyCoolTrailerHeader\r\n" +
                            "\r\n" +
                            "4\r\n" +
                            "data\r\n" +
                            "0\r\n" +
                            "\r\n"));

                    using (HttpResponseMessage response = await getResponseTask)
                    {
                        Assert.Equal(HttpStatusCode.OK, response.StatusCode);
                        Assert.Contains("chunked", response.Headers.GetValues("Transfer-Encoding"));

                        Assert.NotNull(response.TrailingHeaders);
                        Assert.Equal(0, response.TrailingHeaders.Count());
                        Assert.Same(response.TrailingHeaders, response.TrailingHeaders);
                    }
                }
            });
        }
    }

    // TODO: make generic to support HTTP/2 and HTTP/3.
    public sealed class SocketsHttpHandler_Http2_TrailingHeaders_Test : SocketsHttpHandler_TrailingHeaders_Test
    {
        public SocketsHttpHandler_Http2_TrailingHeaders_Test(ITestOutputHelper output) : base(output) { }
        protected override Version UseVersion => HttpVersion.Version20;

        [ConditionalFact(typeof(PlatformDetection), nameof(PlatformDetection.SupportsAlpn))]
        public async Task Http2GetAsync_NoTrailingHeaders_EmptyCollection()
        {
            using (Http2LoopbackServer server = Http2LoopbackServer.CreateServer())
            using (HttpClient client = CreateHttpClient())
            {
                Task<HttpResponseMessage> sendTask = client.GetAsync(server.Address);

                Http2LoopbackConnection connection = await server.EstablishConnectionAsync();

                int streamId = await connection.ReadRequestHeaderAsync();

                // Response header.
                await connection.SendDefaultResponseHeadersAsync(streamId);

                // Response data.
                await connection.WriteFrameAsync(MakeDataFrame(streamId, DataBytes, endStream: true));

                // Server doesn't send trailing header frame.
                HttpResponseMessage response = await sendTask;
                Assert.Equal(HttpStatusCode.OK, response.StatusCode);
                Assert.NotNull(response.TrailingHeaders);
                Assert.Equal(0, response.TrailingHeaders.Count());
            }
        }

        [ConditionalFact(typeof(PlatformDetection), nameof(PlatformDetection.SupportsAlpn))]
        public async Task Http2GetAsync_MissingTrailer_TrailingHeadersAccepted()
        {
            using (Http2LoopbackServer server = Http2LoopbackServer.CreateServer())
            using (HttpClient client = CreateHttpClient())
            {
                Task<HttpResponseMessage> sendTask = client.GetAsync(server.Address);

                Http2LoopbackConnection connection = await server.EstablishConnectionAsync();

                int streamId = await connection.ReadRequestHeaderAsync();

                // Response header.
                await connection.SendDefaultResponseHeadersAsync(streamId);

                // Response data, missing Trailers.
                await connection.WriteFrameAsync(MakeDataFrame(streamId, DataBytes));

                // Additional trailing header frame.
                await connection.SendResponseHeadersAsync(streamId, isTrailingHeader:true, headers: TrailingHeaders, endStream : true);

                HttpResponseMessage response = await sendTask;
                Assert.Equal(HttpStatusCode.OK, response.StatusCode);
                Assert.Equal(TrailingHeaders.Count, response.TrailingHeaders.Count());
                Assert.Contains("amazingtrailer", response.TrailingHeaders.GetValues("MyCoolTrailerHeader"));
                Assert.Contains("World", response.TrailingHeaders.GetValues("Hello"));
            }
        }

        [ConditionalFact(typeof(PlatformDetection), nameof(PlatformDetection.SupportsAlpn))]
        public async Task Http2GetAsync_TrailerHeaders_TrailingPseudoHeadersThrow()
        {
            using (Http2LoopbackServer server = Http2LoopbackServer.CreateServer())
            using (HttpClient client = CreateHttpClient())
            {
                Task<HttpResponseMessage> sendTask = client.GetAsync(server.Address);

                Http2LoopbackConnection connection = await server.EstablishConnectionAsync();

                int streamId = await connection.ReadRequestHeaderAsync();

                // Response header.
                await connection.SendDefaultResponseHeadersAsync(streamId);
                await connection.WriteFrameAsync(MakeDataFrame(streamId, DataBytes));
                // Additional trailing header frame with pseudo-headers again..
                await connection.SendResponseHeadersAsync(streamId, isTrailingHeader:false, headers: TrailingHeaders, endStream : true);

                await Assert.ThrowsAsync<HttpRequestException>(() => sendTask);
            }
        }

        [ConditionalFact(typeof(PlatformDetection), nameof(PlatformDetection.SupportsAlpn))]
        public async Task Http2GetAsyncResponseHeadersReadOption_TrailingHeaders_Available()
        {
            using (Http2LoopbackServer server = Http2LoopbackServer.CreateServer())
            using (HttpClient client = CreateHttpClient())
            {
                Task<HttpResponseMessage> sendTask = client.GetAsync(server.Address, HttpCompletionOption.ResponseHeadersRead);

                Http2LoopbackConnection connection = await server.EstablishConnectionAsync();

                int streamId = await connection.ReadRequestHeaderAsync();

                // Response header.
                await connection.SendDefaultResponseHeadersAsync(streamId);

                // Response data, missing Trailers.
                await connection.WriteFrameAsync(MakeDataFrame(streamId, DataBytes));

                HttpResponseMessage response = await sendTask;
                Assert.Equal(HttpStatusCode.OK, response.StatusCode);

                // Pending read on the response content.
                Assert.Empty(response.TrailingHeaders);

                Stream stream = await response.Content.ReadAsStreamAsync(TestAsync);
                Byte[] data = new Byte[100];
                await stream.ReadAsync(data, 0, data.Length);

                // Intermediate test - haven't reached stream EOF yet.
                Assert.Empty(response.TrailingHeaders);

                // Finish data stream and write out trailing headers.
                await connection.WriteFrameAsync(MakeDataFrame(streamId, DataBytes));
                await connection.SendResponseHeadersAsync(streamId, endStream : true, isTrailingHeader:true, headers: TrailingHeaders);

                // Read data until EOF is reached
                while (stream.Read(data, 0, data.Length) != 0);

                Assert.Equal(TrailingHeaders.Count, response.TrailingHeaders.Count());
                Assert.Contains("amazingtrailer", response.TrailingHeaders.GetValues("MyCoolTrailerHeader"));
                Assert.Contains("World", response.TrailingHeaders.GetValues("Hello"));
            }
        }

        [ConditionalFact(typeof(PlatformDetection), nameof(PlatformDetection.SupportsAlpn))]
        public async Task Http2GetAsync_TrailerHeaders_TrailingHeaderNoBody()
        {
            using (Http2LoopbackServer server = Http2LoopbackServer.CreateServer())
            using (HttpClient client = CreateHttpClient())
            {
                Task<HttpResponseMessage> sendTask = client.GetAsync(server.Address);

                Http2LoopbackConnection connection = await server.EstablishConnectionAsync();

                int streamId = await connection.ReadRequestHeaderAsync();

                // Response header.
                await connection.SendDefaultResponseHeadersAsync(streamId);
                await connection.SendResponseHeadersAsync(streamId, endStream : true, isTrailingHeader:true, headers: TrailingHeaders);

                HttpResponseMessage response = await sendTask;
                Assert.Equal(HttpStatusCode.OK, response.StatusCode);
                Assert.Equal(TrailingHeaders.Count, response.TrailingHeaders.Count());
                Assert.Contains("amazingtrailer", response.TrailingHeaders.GetValues("MyCoolTrailerHeader"));
                Assert.Contains("World", response.TrailingHeaders.GetValues("Hello"));
            }
        }

        [ConditionalFact(typeof(PlatformDetection), nameof(PlatformDetection.SupportsAlpn))]
        public async Task Http2GetAsync_TrailingHeaders_NoData_EmptyResponseObserved()
        {
            using (Http2LoopbackServer server = Http2LoopbackServer.CreateServer())
            using (HttpClient client = CreateHttpClient())
            {
                Task<HttpResponseMessage> sendTask = client.GetAsync(server.Address);

                Http2LoopbackConnection connection = await server.EstablishConnectionAsync();

                int streamId = await connection.ReadRequestHeaderAsync();

                // Response header.
                await connection.SendDefaultResponseHeadersAsync(streamId);

                // No data.

                // Response trailing headers
                await connection.SendResponseHeadersAsync(streamId, isTrailingHeader: true, headers: TrailingHeaders);

                HttpResponseMessage response = await sendTask;
                Assert.Equal(HttpStatusCode.OK, response.StatusCode);
                Assert.Equal<byte>(Array.Empty<byte>(), await response.Content.ReadAsByteArrayAsync());
                Assert.Contains("amazingtrailer", response.TrailingHeaders.GetValues("MyCoolTrailerHeader"));
                Assert.Contains("World", response.TrailingHeaders.GetValues("Hello"));
            }
        }
    }

    public sealed class SocketsHttpHandler_SchSendAuxRecordHttpTest : SchSendAuxRecordHttpTest
    {
        public SocketsHttpHandler_SchSendAuxRecordHttpTest(ITestOutputHelper output) : base(output) { }
    }

    public sealed class SocketsHttpHandler_HttpClientHandlerTest : HttpClientHandlerTest
    {
        public SocketsHttpHandler_HttpClientHandlerTest(ITestOutputHelper output) : base(output) { }
    }

    public sealed class SocketsHttpHandlerTest_AutoRedirect : HttpClientHandlerTest_AutoRedirect
    {
        public SocketsHttpHandlerTest_AutoRedirect(ITestOutputHelper output) : base(output) { }
    }

    public sealed class SocketsHttpHandler_DefaultCredentialsTest : DefaultCredentialsTest
    {
        public SocketsHttpHandler_DefaultCredentialsTest(ITestOutputHelper output) : base(output) { }
    }

    public sealed class SocketsHttpHandler_IdnaProtocolTests : IdnaProtocolTests
    {
        public SocketsHttpHandler_IdnaProtocolTests(ITestOutputHelper output) : base(output) { }
        protected override bool SupportsIdna => true;
    }

    public sealed class SocketsHttpHandler_HttpRetryProtocolTests : HttpRetryProtocolTests
    {
        public SocketsHttpHandler_HttpRetryProtocolTests(ITestOutputHelper output) : base(output) { }
    }

    public sealed class SocketsHttpHandlerTest_Cookies : HttpClientHandlerTest_Cookies
    {
        public SocketsHttpHandlerTest_Cookies(ITestOutputHelper output) : base(output) { }
    }

    public sealed class SocketsHttpHandlerTest_Cookies_Http11 : HttpClientHandlerTest_Cookies_Http11
    {
        public SocketsHttpHandlerTest_Cookies_Http11(ITestOutputHelper output) : base(output) { }
    }

    public sealed class SocketsHttpHandler_HttpClientHandler_Cancellation_Test : HttpClientHandler_Http11_Cancellation_Test
    {
        public SocketsHttpHandler_HttpClientHandler_Cancellation_Test(ITestOutputHelper output) : base(output) { }

        [Fact]
        public void ConnectTimeout_Default()
        {
            using (var handler = new SocketsHttpHandler())
            {
                Assert.Equal(Timeout.InfiniteTimeSpan, handler.ConnectTimeout);
            }
        }

        [Theory]
        [InlineData(0)]
        [InlineData(-2)]
        [InlineData(int.MaxValue + 1L)]
        public void ConnectTimeout_InvalidValues(long ms)
        {
            using (var handler = new SocketsHttpHandler())
            {
                Assert.Throws<ArgumentOutOfRangeException>(() => handler.ConnectTimeout = TimeSpan.FromMilliseconds(ms));
            }
        }

        [Theory]
        [InlineData(-1)]
        [InlineData(1)]
        [InlineData(int.MaxValue - 1)]
        [InlineData(int.MaxValue)]
        public void ConnectTimeout_ValidValues_Roundtrip(long ms)
        {
            using (var handler = new SocketsHttpHandler())
            {
                handler.ConnectTimeout = TimeSpan.FromMilliseconds(ms);
                Assert.Equal(TimeSpan.FromMilliseconds(ms), handler.ConnectTimeout);
            }
        }

        [Fact]
        public void ConnectTimeout_SetAfterUse_Throws()
        {
            using (var handler = new SocketsHttpHandler())
            using (HttpClient client = CreateHttpClient(handler))
            {
                handler.ConnectTimeout = TimeSpan.FromMilliseconds(int.MaxValue);
                client.GetAsync("http://" + Guid.NewGuid().ToString("N")); // ignoring failure
                Assert.Equal(TimeSpan.FromMilliseconds(int.MaxValue), handler.ConnectTimeout);
                Assert.Throws<InvalidOperationException>(() => handler.ConnectTimeout = TimeSpan.FromMilliseconds(1));
            }
        }

        [Fact]
        public void Expect100ContinueTimeout_Default()
        {
            using (var handler = new SocketsHttpHandler())
            {
                Assert.Equal(TimeSpan.FromSeconds(1), handler.Expect100ContinueTimeout);
            }
        }

        [Theory]
        [InlineData(-2)]
        [InlineData(int.MaxValue + 1L)]
        public void Expect100ContinueTimeout_InvalidValues(long ms)
        {
            using (var handler = new SocketsHttpHandler())
            {
                Assert.Throws<ArgumentOutOfRangeException>(() => handler.Expect100ContinueTimeout = TimeSpan.FromMilliseconds(ms));
            }
        }

        [Theory]
        [InlineData(-1)]
        [InlineData(1)]
        [InlineData(int.MaxValue - 1)]
        [InlineData(int.MaxValue)]
        public void Expect100ContinueTimeout_ValidValues_Roundtrip(long ms)
        {
            using (var handler = new SocketsHttpHandler())
            {
                handler.Expect100ContinueTimeout = TimeSpan.FromMilliseconds(ms);
                Assert.Equal(TimeSpan.FromMilliseconds(ms), handler.Expect100ContinueTimeout);
            }
        }

        [Fact]
        public void Expect100ContinueTimeout_SetAfterUse_Throws()
        {
            using (var handler = new SocketsHttpHandler())
            using (HttpClient client = CreateHttpClient(handler))
            {
                handler.Expect100ContinueTimeout = TimeSpan.FromMilliseconds(int.MaxValue);
                client.GetAsync("http://" + Guid.NewGuid().ToString("N")); // ignoring failure
                Assert.Equal(TimeSpan.FromMilliseconds(int.MaxValue), handler.Expect100ContinueTimeout);
                Assert.Throws<InvalidOperationException>(() => handler.Expect100ContinueTimeout = TimeSpan.FromMilliseconds(1));
            }
        }
    }

    public sealed class SocketsHttpHandler_HttpClientHandler_MaxResponseHeadersLength_Test : HttpClientHandler_MaxResponseHeadersLength_Test
    {
        public SocketsHttpHandler_HttpClientHandler_MaxResponseHeadersLength_Test(ITestOutputHelper output) : base(output) { }
    }

    public sealed class SocketsHttpHandler_HttpClientHandler_Authentication_Test : HttpClientHandler_Authentication_Test
    {
        public SocketsHttpHandler_HttpClientHandler_Authentication_Test(ITestOutputHelper output) : base(output) { }
    }

    public sealed class SocketsHttpHandler_ConnectionUpgrade_Test : HttpClientHandlerTestBase
    {
        public SocketsHttpHandler_ConnectionUpgrade_Test(ITestOutputHelper output) : base(output) { }

        [Fact]
        public async Task UpgradeConnection_ReturnsReadableAndWritableStream()
        {
            await LoopbackServer.CreateServerAsync(async (server, url) =>
            {
                using (HttpClient client = CreateHttpClient())
                {
                    // We need to use ResponseHeadersRead here, otherwise we will hang trying to buffer the response body.
                    Task<HttpResponseMessage> getResponseTask = client.GetAsync(url, HttpCompletionOption.ResponseHeadersRead);
                    await server.AcceptConnectionAsync(async connection =>
                    {
                        Task<List<string>> serverTask = connection.ReadRequestHeaderAndSendCustomResponseAsync($"HTTP/1.1 101 Switching Protocols\r\nDate: {DateTimeOffset.UtcNow:R}\r\n\r\n");

                        await TestHelper.WhenAllCompletedOrAnyFailed(getResponseTask, serverTask);

                        using (Stream clientStream = await (await getResponseTask).Content.ReadAsStreamAsync(TestAsync))
                        {
                            // Boolean properties returning correct values
                            Assert.True(clientStream.CanWrite);
                            Assert.True(clientStream.CanRead);
                            Assert.False(clientStream.CanSeek);

                            // Not supported operations
                            Assert.Throws<NotSupportedException>(() => clientStream.Length);
                            Assert.Throws<NotSupportedException>(() => clientStream.Position);
                            Assert.Throws<NotSupportedException>(() => clientStream.Position = 0);
                            Assert.Throws<NotSupportedException>(() => clientStream.Seek(0, SeekOrigin.Begin));
                            Assert.Throws<NotSupportedException>(() => clientStream.SetLength(0));

                            // Invalid arguments
                            var nonWritableStream = new MemoryStream(new byte[1], false);
                            var disposedStream = new MemoryStream();
                            disposedStream.Dispose();
                            Assert.Throws<ArgumentNullException>(() => clientStream.CopyTo(null));
                            Assert.Throws<ArgumentOutOfRangeException>(() => clientStream.CopyTo(Stream.Null, 0));
                            Assert.Throws<ArgumentNullException>(() => { clientStream.CopyToAsync(null, 100, default); });
                            Assert.Throws<ArgumentOutOfRangeException>(() => { clientStream.CopyToAsync(Stream.Null, 0, default); });
                            Assert.Throws<ArgumentOutOfRangeException>(() => { clientStream.CopyToAsync(Stream.Null, -1, default); });
                            Assert.Throws<NotSupportedException>(() => { clientStream.CopyToAsync(nonWritableStream, 100, default); });
                            Assert.Throws<ObjectDisposedException>(() => { clientStream.CopyToAsync(disposedStream, 100, default); });
                            Assert.Throws<ArgumentNullException>(() => clientStream.Read(null, 0, 100));
                            Assert.Throws<ArgumentOutOfRangeException>(() => clientStream.Read(new byte[1], -1, 1));
                            Assert.ThrowsAny<ArgumentException>(() => clientStream.Read(new byte[1], 2, 1));
                            Assert.Throws<ArgumentOutOfRangeException>(() => clientStream.Read(new byte[1], 0, -1));
                            Assert.ThrowsAny<ArgumentException>(() => clientStream.Read(new byte[1], 0, 2));
                            Assert.Throws<ArgumentNullException>(() => clientStream.BeginRead(null, 0, 100, null, null));
                            Assert.Throws<ArgumentOutOfRangeException>(() => clientStream.BeginRead(new byte[1], -1, 1, null, null));
                            Assert.ThrowsAny<ArgumentException>(() => clientStream.BeginRead(new byte[1], 2, 1, null, null));
                            Assert.Throws<ArgumentOutOfRangeException>(() => clientStream.BeginRead(new byte[1], 0, -1, null, null));
                            Assert.ThrowsAny<ArgumentException>(() => clientStream.BeginRead(new byte[1], 0, 2, null, null));
                            Assert.Throws<ArgumentNullException>(() => clientStream.EndRead(null));
                            Assert.Throws<ArgumentNullException>(() => { clientStream.ReadAsync(null, 0, 100, default); });
                            Assert.Throws<ArgumentOutOfRangeException>(() => { clientStream.ReadAsync(new byte[1], -1, 1, default); });
                            Assert.ThrowsAny<ArgumentException>(() => { clientStream.ReadAsync(new byte[1], 2, 1, default); });
                            Assert.Throws<ArgumentOutOfRangeException>(() => { clientStream.ReadAsync(new byte[1], 0, -1, default); });
                            Assert.ThrowsAny<ArgumentException>(() => { clientStream.ReadAsync(new byte[1], 0, 2, default); });

                            // Validate writing APIs on clientStream

                            clientStream.WriteByte((byte)'!');
                            clientStream.Write(new byte[] { (byte)'\r', (byte)'\n' }, 0, 2);
                            Assert.Equal("!", await connection.ReadLineAsync());

                            clientStream.Write(new Span<byte>(new byte[] { (byte)'h', (byte)'e', (byte)'l', (byte)'l', (byte)'o', (byte)'\r', (byte)'\n' }));
                            Assert.Equal("hello", await connection.ReadLineAsync());

                            await clientStream.WriteAsync(new byte[] { (byte)'w', (byte)'o', (byte)'r', (byte)'l', (byte)'d', (byte)'\r', (byte)'\n' }, 0, 7);
                            Assert.Equal("world", await connection.ReadLineAsync());

                            await clientStream.WriteAsync(new Memory<byte>(new byte[] { (byte)'a', (byte)'n', (byte)'d', (byte)'\r', (byte)'\n' }, 0, 5));
                            Assert.Equal("and", await connection.ReadLineAsync());

                            await Task.Factory.FromAsync(clientStream.BeginWrite, clientStream.EndWrite, new byte[] { (byte)'b', (byte)'e', (byte)'y', (byte)'o', (byte)'n', (byte)'d', (byte)'\r', (byte)'\n' }, 0, 8, null);
                            Assert.Equal("beyond", await connection.ReadLineAsync());

                            clientStream.Flush();
                            await clientStream.FlushAsync();

                            // Validate reading APIs on clientStream
                            await connection.Stream.WriteAsync(Encoding.ASCII.GetBytes("abcdefghijklmnopqrstuvwxyz"));
                            var buffer = new byte[1];

                            Assert.Equal('a', clientStream.ReadByte());

                            Assert.Equal(1, clientStream.Read(buffer, 0, 1));
                            Assert.Equal((byte)'b', buffer[0]);

                            Assert.Equal(1, clientStream.Read(new Span<byte>(buffer, 0, 1)));
                            Assert.Equal((byte)'c', buffer[0]);

                            Assert.Equal(1, await clientStream.ReadAsync(buffer, 0, 1));
                            Assert.Equal((byte)'d', buffer[0]);

                            Assert.Equal(1, await clientStream.ReadAsync(new Memory<byte>(buffer, 0, 1)));
                            Assert.Equal((byte)'e', buffer[0]);

                            Assert.Equal(1, await Task.Factory.FromAsync(clientStream.BeginRead, clientStream.EndRead, buffer, 0, 1, null));
                            Assert.Equal((byte)'f', buffer[0]);

                            var ms = new MemoryStream();
                            Task copyTask = clientStream.CopyToAsync(ms);

                            string bigString = string.Concat(Enumerable.Repeat("abcdefghijklmnopqrstuvwxyz", 1000));
                            Task lotsOfDataSent = connection.Socket.SendAsync(Encoding.ASCII.GetBytes(bigString), SocketFlags.None);
                            connection.Socket.Shutdown(SocketShutdown.Send);
                            await copyTask;
                            await lotsOfDataSent;
                            Assert.Equal("ghijklmnopqrstuvwxyz" + bigString, Encoding.ASCII.GetString(ms.ToArray()));
                        }
                    });
                }
            });
        }
    }

    public sealed class SocketsHttpHandler_Connect_Test : HttpClientHandler_Connect_Test
    {
        public SocketsHttpHandler_Connect_Test(ITestOutputHelper output) : base(output) { }
    }

    public sealed class SocketsHttpHandler_HttpClientHandler_ConnectionPooling_Test : HttpClientHandlerTestBase
    {
        public SocketsHttpHandler_HttpClientHandler_ConnectionPooling_Test(ITestOutputHelper output) : base(output) { }

        [Fact]
        public async Task MultipleIterativeRequests_SameConnectionReused()
        {
            using (HttpClient client = CreateHttpClient())
            using (var listener = new Socket(AddressFamily.InterNetwork, SocketType.Stream, ProtocolType.Tcp))
            {
                listener.Bind(new IPEndPoint(IPAddress.Loopback, 0));
                listener.Listen(1);
                var ep = (IPEndPoint)listener.LocalEndPoint;
                var uri = new Uri($"http://{ep.Address}:{ep.Port}/");

                string responseBody =
                    "HTTP/1.1 200 OK\r\n" +
                    $"Date: {DateTimeOffset.UtcNow:R}\r\n" +
                    "Content-Length: 0\r\n" +
                    "\r\n";

                Task<string> firstRequest = client.GetStringAsync(uri);
                using (Socket server = await listener.AcceptAsync())
                using (var serverStream = new NetworkStream(server, ownsSocket: false))
                using (var serverReader = new StreamReader(serverStream))
                {
                    while (!string.IsNullOrWhiteSpace(await serverReader.ReadLineAsync()));
                    await server.SendAsync(new ArraySegment<byte>(Encoding.ASCII.GetBytes(responseBody)), SocketFlags.None);
                    await firstRequest;

                    Task<Socket> secondAccept = listener.AcceptAsync(); // shouldn't complete

                    Task<string> additionalRequest = client.GetStringAsync(uri);
                    while (!string.IsNullOrWhiteSpace(await serverReader.ReadLineAsync()));
                    await server.SendAsync(new ArraySegment<byte>(Encoding.ASCII.GetBytes(responseBody)), SocketFlags.None);
                    await additionalRequest;

                    Assert.False(secondAccept.IsCompleted, $"Second accept should never complete");
                }
            }
        }

        [OuterLoop("Incurs a delay")]
        [Fact]
        public async Task ServerDisconnectsAfterInitialRequest_SubsequentRequestUsesDifferentConnection()
        {
            using (HttpClient client = CreateHttpClient())
            {
                await LoopbackServer.CreateServerAsync(async (server, uri) =>
                {
                    // Make multiple requests iteratively.
                    for (int i = 0; i < 2; i++)
                    {
                        Task<string> request = client.GetStringAsync(uri);
                        await server.AcceptConnectionSendResponseAndCloseAsync();
                        await request;

                        if (i == 0)
                        {
                            await Task.Delay(2000); // give client time to see the closing before next connect
                        }
                    }
                });
            }
        }

        [Fact]
        public async Task ServerSendsGarbageAfterInitialRequest_SubsequentRequestUsesDifferentConnection()
        {
            using (HttpClient client = CreateHttpClient())
            {
                await LoopbackServer.CreateServerAsync(async (server, uri) =>
                {
                    var releaseServer = new TaskCompletionSource();

                    // Make multiple requests iteratively.

                    Task serverTask1 = server.AcceptConnectionAsync(async connection =>
                    {
                        await connection.Writer.WriteAsync(LoopbackServer.GetHttpResponse(connectionClose: false) + "here is a bunch of garbage");
                        await releaseServer.Task; // keep connection alive on the server side
                    });
                    await client.GetStringAsync(uri);

                    Task serverTask2 = server.AcceptConnectionSendCustomResponseAndCloseAsync(LoopbackServer.GetHttpResponse(connectionClose: true));
                    await new[] { client.GetStringAsync(uri), serverTask2 }.WhenAllOrAnyFailed();

                    releaseServer.SetResult();
                    await serverTask1;
                });
            }
        }

        [Fact]
        public async Task ServerSendsConnectionClose_SubsequentRequestUsesDifferentConnection()
        {
            using (HttpClient client = CreateHttpClient())
            {
                await LoopbackServer.CreateServerAsync(async (server, uri) =>
                {
                    string responseBody =
                        "HTTP/1.1 200 OK\r\n" +
                        $"Date: {DateTimeOffset.UtcNow:R}\r\n" +
                        "Content-Length: 0\r\n" +
                        "Connection: close\r\n" +
                        "\r\n";

                    // Make first request.
                    Task<string> request1 = client.GetStringAsync(uri);
                    await server.AcceptConnectionAsync(async connection1 =>
                    {
                        await connection1.ReadRequestHeaderAndSendCustomResponseAsync(responseBody);
                        await request1;

                        // Make second request and expect it to be served from a different connection.
                        Task<string> request2 = client.GetStringAsync(uri);
                        await server.AcceptConnectionAsync(async connection2 =>
                        {
                            await connection2.ReadRequestHeaderAndSendCustomResponseAsync(responseBody);
                            await request2;
                        });
                    });
                });
            }
        }

        [Theory]
        [InlineData("PooledConnectionLifetime")]
        [InlineData("PooledConnectionIdleTimeout")]
        public async Task SmallConnectionTimeout_SubsequentRequestUsesDifferentConnection(string timeoutPropertyName)
        {
            using (var handler = new SocketsHttpHandler())
            {
                switch (timeoutPropertyName)
                {
                    case "PooledConnectionLifetime": handler.PooledConnectionLifetime = TimeSpan.FromMilliseconds(1); break;
                    case "PooledConnectionIdleTimeout": handler.PooledConnectionLifetime = TimeSpan.FromMilliseconds(1); break;
                    default: throw new ArgumentOutOfRangeException(nameof(timeoutPropertyName));
                }

                using (HttpClient client = CreateHttpClient(handler))
                {
                    await LoopbackServer.CreateServerAsync(async (server, uri) =>
                    {
                        // Make first request.
                        Task<string> request1 = client.GetStringAsync(uri);
                        await server.AcceptConnectionAsync(async connection =>
                        {
                            await connection.ReadRequestHeaderAndSendResponseAsync();
                            await request1;

                            // Wait a small amount of time before making the second request, to give the first request time to timeout.
                            await Task.Delay(100);

                            // Make second request and expect it to be served from a different connection.
                            Task<string> request2 = client.GetStringAsync(uri);
                            await server.AcceptConnectionAsync(async connection2 =>
                            {
                                await connection2.ReadRequestHeaderAndSendResponseAsync();
                                await request2;
                            });
                        });
                    });
                }
            }
        }

        [Theory]
        [InlineData("PooledConnectionLifetime")]
        [InlineData("PooledConnectionIdleTimeout")]
        public async Task Http2_SmallConnectionTimeout_SubsequentRequestUsesDifferentConnection(string timeoutPropertyName)
        {
            await Http2LoopbackServerFactory.CreateServerAsync(async (server, url) =>
            {
                HttpClientHandler handler = CreateHttpClientHandler(HttpVersion.Version20);
                SocketsHttpHandler s = (SocketsHttpHandler)GetUnderlyingSocketsHttpHandler(handler);
                switch (timeoutPropertyName)
                {
                    case "PooledConnectionLifetime": s.PooledConnectionLifetime = TimeSpan.FromMilliseconds(1); break;
                    case "PooledConnectionIdleTimeout": s.PooledConnectionLifetime = TimeSpan.FromMilliseconds(1); break;
                    default: throw new ArgumentOutOfRangeException(nameof(timeoutPropertyName));
                }

                using (HttpClient client = CreateHttpClient(handler))
                {
                    client.DefaultRequestVersion = HttpVersion.Version20;
                    Task<string> request1 = client.GetStringAsync(url);

                    Http2LoopbackConnection connection = await server.EstablishConnectionAsync();
                    int streamId = await connection.ReadRequestHeaderAsync();
                    await connection.SendDefaultResponseAsync(streamId);
                    await request1;

                    // Wait a small amount of time before making the second request, to give the first request time to timeout.
                    await Task.Delay(100);
                    // Grab reference to underlying socket and stream to make sure they are not disposed and closed.
                    (Socket socket, Stream stream) = connection.ResetNetwork();

                    // Make second request and expect it to be served from a different connection.
                    Task<string> request2 = client.GetStringAsync(url);
                    connection = await server.EstablishConnectionAsync();
                    streamId = await connection.ReadRequestHeaderAsync();
                    await connection.SendDefaultResponseAsync(streamId);
                    await request2;

                    // Close underlying socket from first connection.
                    socket.Close();
                }
            });
        }

        [OuterLoop]
        [ConditionalTheory(typeof(RemoteExecutor), nameof(RemoteExecutor.IsSupported))]
        [InlineData(false)]
        [InlineData(true)]
        public void ConnectionsPooledThenDisposed_NoUnobservedTaskExceptions(bool secure)
        {
            RemoteExecutor.Invoke(async (secureString, useVersionString) =>
            {
                var releaseServer = new TaskCompletionSource();
                await LoopbackServer.CreateClientAndServerAsync(async uri =>
                {
                    using (var handler = new SocketsHttpHandler())
                    using (HttpClient client = CreateHttpClient(handler, useVersionString))
                    {
                        handler.SslOptions.RemoteCertificateValidationCallback = delegate { return true; };
                        handler.PooledConnectionLifetime = TimeSpan.FromMilliseconds(1);

                        var exceptions = new List<Exception>();
                        TaskScheduler.UnobservedTaskException += (s, e) => exceptions.Add(e.Exception);

                        await client.GetStringAsync(uri);
                        await Task.Delay(10); // any value >= the lifetime
                        Task ignored = client.GetStringAsync(uri); // force the pool to look for the previous connection and find it's too old
                        await Task.Delay(100); // give some time for the connection close to fail pending reads

                        GC.Collect();
                        GC.WaitForPendingFinalizers();

                        // Note that there are race conditions here such that we may not catch every failure,
                        // and thus could have some false negatives, but there won't be any false positives.
                        Assert.True(exceptions.Count == 0, string.Concat(exceptions));

                        releaseServer.SetResult();
                    }
                }, server => server.AcceptConnectionAsync(async connection =>
                {
                    await connection.ReadRequestHeaderAndSendResponseAsync(content: "hello world");
                    await releaseServer.Task;
                }),
                new LoopbackServer.Options { UseSsl = bool.Parse(secureString) });
            }, secure.ToString(), UseVersion.ToString()).Dispose();
        }

        [OuterLoop]
        [Fact]
        public void HandlerDroppedWithoutDisposal_NotKeptAlive()
        {
            var tcs = new TaskCompletionSource(TaskCreationOptions.RunContinuationsAsynchronously);
            HandlerDroppedWithoutDisposal_NotKeptAliveCore(tcs);
            for (int i = 0; i < 10; i++)
            {
                GC.Collect();
                GC.WaitForPendingFinalizers();
            }
            Assert.True(tcs.Task.IsCompleted);
        }

        [MethodImpl(MethodImplOptions.NoInlining)]
        private void HandlerDroppedWithoutDisposal_NotKeptAliveCore(TaskCompletionSource setOnFinalized)
        {
            // This relies on knowing that in order for the connection pool to operate, it needs
            // to maintain a reference to the supplied IWebProxy.  As such, we provide a proxy
            // that when finalized will set our event, so that we can determine the state associated
            // with a handler has gone away.
            IWebProxy p = new PassthroughProxyWithFinalizerCallback(() => setOnFinalized.TrySetResult());

            // Make a bunch of requests and drop the associated HttpClient instances after making them, without disposal.
            Task.WaitAll((from i in Enumerable.Range(0, 10)
                          select LoopbackServer.CreateClientAndServerAsync(
                              url => CreateHttpClient(new SocketsHttpHandler { Proxy = p }).GetStringAsync(url),
                              server => server.AcceptConnectionSendResponseAndCloseAsync())).ToArray());
        }

        private sealed class PassthroughProxyWithFinalizerCallback : IWebProxy
        {
            private readonly Action _callback;

            public PassthroughProxyWithFinalizerCallback(Action callback) => _callback = callback;
            ~PassthroughProxyWithFinalizerCallback() => _callback();

            public ICredentials Credentials { get; set; }
            public Uri GetProxy(Uri destination) => destination;
            public bool IsBypassed(Uri host) => true;
        }

        [Fact]
        public async Task ProxyAuth_SameConnection_Succeeds()
        {
            Task serverTask = LoopbackServer.CreateServerAsync(async (proxyServer, proxyUrl) =>
            {
                string responseBody =
                        "HTTP/1.1 407 Proxy Auth Required\r\n" +
                        $"Date: {DateTimeOffset.UtcNow:R}\r\n" +
                        "Proxy-Authenticate: Basic\r\n" +
                        "Content-Length: 0\r\n" +
                        "\r\n";

                using  (var handler = new HttpClientHandler())
                {
                    handler.Proxy = new UseSpecifiedUriWebProxy(proxyUrl, new NetworkCredential("abc", "password"));

                    using (HttpClient client = CreateHttpClient(handler))
                    {
                        Task<string> request = client.GetStringAsync($"http://notarealserver.com/");

                        await proxyServer.AcceptConnectionAsync(async connection =>
                        {
                            // Get first request, no body for GET.
                            await connection.ReadRequestHeaderAndSendCustomResponseAsync(responseBody).ConfigureAwait(false);
                            // Client should send another request after being rejected with 407.
                            await connection.ReadRequestHeaderAndSendResponseAsync(content:"OK").ConfigureAwait(false);
                        });

                        string response = await request;
                        Assert.Equal("OK", response);
                    }
                }
            });
            await serverTask.TimeoutAfter(TestHelper.PassingTestTimeoutMilliseconds);
        }
    }

    public sealed class SocketsHttpHandler_PublicAPIBehavior_Test
    {
        [Fact]
        public void AllowAutoRedirect_GetSet_Roundtrips()
        {
            using (var handler = new SocketsHttpHandler())
            {
                Assert.True(handler.AllowAutoRedirect);

                handler.AllowAutoRedirect = true;
                Assert.True(handler.AllowAutoRedirect);

                handler.AllowAutoRedirect = false;
                Assert.False(handler.AllowAutoRedirect);
            }
        }

        [Fact]
        public void AutomaticDecompression_GetSet_Roundtrips()
        {
            using (var handler = new SocketsHttpHandler())
            {
                Assert.Equal(DecompressionMethods.None, handler.AutomaticDecompression);

                handler.AutomaticDecompression = DecompressionMethods.GZip;
                Assert.Equal(DecompressionMethods.GZip, handler.AutomaticDecompression);

                handler.AutomaticDecompression = DecompressionMethods.Deflate;
                Assert.Equal(DecompressionMethods.Deflate, handler.AutomaticDecompression);

                handler.AutomaticDecompression = DecompressionMethods.GZip | DecompressionMethods.Deflate;
                Assert.Equal(DecompressionMethods.GZip | DecompressionMethods.Deflate, handler.AutomaticDecompression);
            }
        }

        [Fact]
        public void CookieContainer_GetSet_Roundtrips()
        {
            using (var handler = new SocketsHttpHandler())
            {
                CookieContainer container = handler.CookieContainer;
                Assert.Same(container, handler.CookieContainer);

                var newContainer = new CookieContainer();
                handler.CookieContainer = newContainer;
                Assert.Same(newContainer, handler.CookieContainer);
            }
        }

        [Fact]
        public void Credentials_GetSet_Roundtrips()
        {
            using (var handler = new SocketsHttpHandler())
            {
                Assert.Null(handler.Credentials);

                var newCredentials = new NetworkCredential("username", "password");
                handler.Credentials = newCredentials;
                Assert.Same(newCredentials, handler.Credentials);
            }
        }

        [Fact]
        public void DefaultProxyCredentials_GetSet_Roundtrips()
        {
            using (var handler = new SocketsHttpHandler())
            {
                Assert.Null(handler.DefaultProxyCredentials);

                var newCredentials = new NetworkCredential("username", "password");
                handler.DefaultProxyCredentials = newCredentials;
                Assert.Same(newCredentials, handler.DefaultProxyCredentials);
            }
        }

        [Fact]
        public void MaxAutomaticRedirections_GetSet_Roundtrips()
        {
            using (var handler = new SocketsHttpHandler())
            {
                Assert.Equal(50, handler.MaxAutomaticRedirections);

                handler.MaxAutomaticRedirections = int.MaxValue;
                Assert.Equal(int.MaxValue, handler.MaxAutomaticRedirections);

                handler.MaxAutomaticRedirections = 1;
                Assert.Equal(1, handler.MaxAutomaticRedirections);

                AssertExtensions.Throws<ArgumentOutOfRangeException>("value", () => handler.MaxAutomaticRedirections = 0);
                AssertExtensions.Throws<ArgumentOutOfRangeException>("value", () => handler.MaxAutomaticRedirections = -1);
            }
        }

        [Fact]
        public void MaxConnectionsPerServer_GetSet_Roundtrips()
        {
            using (var handler = new SocketsHttpHandler())
            {
                Assert.Equal(int.MaxValue, handler.MaxConnectionsPerServer);

                handler.MaxConnectionsPerServer = int.MaxValue;
                Assert.Equal(int.MaxValue, handler.MaxConnectionsPerServer);

                handler.MaxConnectionsPerServer = 1;
                Assert.Equal(1, handler.MaxConnectionsPerServer);

                AssertExtensions.Throws<ArgumentOutOfRangeException>("value", () => handler.MaxConnectionsPerServer = 0);
                AssertExtensions.Throws<ArgumentOutOfRangeException>("value", () => handler.MaxConnectionsPerServer = -1);
            }
        }

        [Fact]
        public void MaxResponseHeadersLength_GetSet_Roundtrips()
        {
            using (var handler = new SocketsHttpHandler())
            {
                Assert.Equal(64, handler.MaxResponseHeadersLength);

                handler.MaxResponseHeadersLength = int.MaxValue;
                Assert.Equal(int.MaxValue, handler.MaxResponseHeadersLength);

                handler.MaxResponseHeadersLength = 1;
                Assert.Equal(1, handler.MaxResponseHeadersLength);

                AssertExtensions.Throws<ArgumentOutOfRangeException>("value", () => handler.MaxResponseHeadersLength = 0);
                AssertExtensions.Throws<ArgumentOutOfRangeException>("value", () => handler.MaxResponseHeadersLength = -1);
            }
        }

        [Fact]
        public void PreAuthenticate_GetSet_Roundtrips()
        {
            using (var handler = new SocketsHttpHandler())
            {
                Assert.False(handler.PreAuthenticate);

                handler.PreAuthenticate = false;
                Assert.False(handler.PreAuthenticate);

                handler.PreAuthenticate = true;
                Assert.True(handler.PreAuthenticate);
            }
        }

        [Fact]
        public void PooledConnectionIdleTimeout_GetSet_Roundtrips()
        {
            using (var handler = new SocketsHttpHandler())
            {
                Assert.Equal(TimeSpan.FromMinutes(2), handler.PooledConnectionIdleTimeout);

                handler.PooledConnectionIdleTimeout = Timeout.InfiniteTimeSpan;
                Assert.Equal(Timeout.InfiniteTimeSpan, handler.PooledConnectionIdleTimeout);

                handler.PooledConnectionIdleTimeout = TimeSpan.FromSeconds(0);
                Assert.Equal(TimeSpan.FromSeconds(0), handler.PooledConnectionIdleTimeout);

                handler.PooledConnectionIdleTimeout = TimeSpan.FromSeconds(1);
                Assert.Equal(TimeSpan.FromSeconds(1), handler.PooledConnectionIdleTimeout);

                AssertExtensions.Throws<ArgumentOutOfRangeException>("value", () => handler.PooledConnectionIdleTimeout = TimeSpan.FromSeconds(-2));
            }
        }

        [Fact]
        public void PooledConnectionLifetime_GetSet_Roundtrips()
        {
            using (var handler = new SocketsHttpHandler())
            {
                Assert.Equal(Timeout.InfiniteTimeSpan, handler.PooledConnectionLifetime);

                handler.PooledConnectionLifetime = Timeout.InfiniteTimeSpan;
                Assert.Equal(Timeout.InfiniteTimeSpan, handler.PooledConnectionLifetime);

                handler.PooledConnectionLifetime = TimeSpan.FromSeconds(0);
                Assert.Equal(TimeSpan.FromSeconds(0), handler.PooledConnectionLifetime);

                handler.PooledConnectionLifetime = TimeSpan.FromSeconds(1);
                Assert.Equal(TimeSpan.FromSeconds(1), handler.PooledConnectionLifetime);

                AssertExtensions.Throws<ArgumentOutOfRangeException>("value", () => handler.PooledConnectionLifetime = TimeSpan.FromSeconds(-2));
            }
        }

        [Fact]
        public void Properties_Roundtrips()
        {
            using (var handler = new SocketsHttpHandler())
            {
                IDictionary<string, object> props = handler.Properties;
                Assert.NotNull(props);
                Assert.Empty(props);

                props.Add("hello", "world");
                Assert.Equal(1, props.Count);
                Assert.Equal("world", props["hello"]);
            }
        }

        [Fact]
        public void Proxy_GetSet_Roundtrips()
        {
            using (var handler = new SocketsHttpHandler())
            {
                Assert.Null(handler.Proxy);

                var proxy = new WebProxy();
                handler.Proxy = proxy;
                Assert.Same(proxy, handler.Proxy);
            }
        }

        [Fact]
        public void SslOptions_GetSet_Roundtrips()
        {
            using (var handler = new SocketsHttpHandler())
            {
                SslClientAuthenticationOptions options = handler.SslOptions;
                Assert.NotNull(options);

                Assert.True(options.AllowRenegotiation);
                Assert.Null(options.ApplicationProtocols);
                Assert.Equal(X509RevocationMode.NoCheck, options.CertificateRevocationCheckMode);
                Assert.Null(options.ClientCertificates);
                Assert.Equal(SslProtocols.None, options.EnabledSslProtocols);
                Assert.Equal(EncryptionPolicy.RequireEncryption, options.EncryptionPolicy);
                Assert.Null(options.LocalCertificateSelectionCallback);
                Assert.Null(options.RemoteCertificateValidationCallback);
                Assert.Null(options.TargetHost);

                Assert.Same(options, handler.SslOptions);

                var newOptions = new SslClientAuthenticationOptions();
                handler.SslOptions = newOptions;
                Assert.Same(newOptions, handler.SslOptions);
            }
        }

        [Fact]
        public void UseCookies_GetSet_Roundtrips()
        {
            using (var handler = new SocketsHttpHandler())
            {
                Assert.True(handler.UseCookies);

                handler.UseCookies = true;
                Assert.True(handler.UseCookies);

                handler.UseCookies = false;
                Assert.False(handler.UseCookies);
            }
        }

        [Fact]
        public void UseProxy_GetSet_Roundtrips()
        {
            using (var handler = new SocketsHttpHandler())
            {
                Assert.True(handler.UseProxy);

                handler.UseProxy = false;
                Assert.False(handler.UseProxy);

                handler.UseProxy = true;
                Assert.True(handler.UseProxy);
            }
        }

        [Theory]
        [InlineData(false)]
        [InlineData(true)]
        public async Task AfterDisposeSendAsync_GettersUsable_SettersThrow(bool dispose)
        {
            using (var handler = new SocketsHttpHandler())
            {
                Type expectedExceptionType;
                if (dispose)
                {
                    handler.Dispose();
                    expectedExceptionType = typeof(ObjectDisposedException);
                }
                else
                {
                    using (var c = new HttpMessageInvoker(handler, disposeHandler: false))
                        await Assert.ThrowsAnyAsync<Exception>(() =>
                            c.SendAsync(new HttpRequestMessage(HttpMethod.Get, new Uri("/shouldquicklyfail", UriKind.Relative)), default));
                    expectedExceptionType = typeof(InvalidOperationException);
                }

                Assert.True(handler.AllowAutoRedirect);
                Assert.Equal(DecompressionMethods.None, handler.AutomaticDecompression);
                Assert.NotNull(handler.CookieContainer);
                Assert.Null(handler.Credentials);
                Assert.Null(handler.DefaultProxyCredentials);
                Assert.Equal(50, handler.MaxAutomaticRedirections);
                Assert.Equal(int.MaxValue, handler.MaxConnectionsPerServer);
                Assert.Equal(64, handler.MaxResponseHeadersLength);
                Assert.False(handler.PreAuthenticate);
                Assert.Equal(TimeSpan.FromMinutes(2), handler.PooledConnectionIdleTimeout);
                Assert.Equal(Timeout.InfiniteTimeSpan, handler.PooledConnectionLifetime);
                Assert.NotNull(handler.Properties);
                Assert.Null(handler.Proxy);
                Assert.NotNull(handler.SslOptions);
                Assert.True(handler.UseCookies);
                Assert.True(handler.UseProxy);

                Assert.Throws(expectedExceptionType, () => handler.AllowAutoRedirect = false);
                Assert.Throws(expectedExceptionType, () => handler.AutomaticDecompression = DecompressionMethods.GZip);
                Assert.Throws(expectedExceptionType, () => handler.CookieContainer = new CookieContainer());
                Assert.Throws(expectedExceptionType, () => handler.Credentials = new NetworkCredential("anotheruser", "anotherpassword"));
                Assert.Throws(expectedExceptionType, () => handler.DefaultProxyCredentials = new NetworkCredential("anotheruser", "anotherpassword"));
                Assert.Throws(expectedExceptionType, () => handler.MaxAutomaticRedirections = 2);
                Assert.Throws(expectedExceptionType, () => handler.MaxConnectionsPerServer = 2);
                Assert.Throws(expectedExceptionType, () => handler.MaxResponseHeadersLength = 2);
                Assert.Throws(expectedExceptionType, () => handler.PreAuthenticate = false);
                Assert.Throws(expectedExceptionType, () => handler.PooledConnectionIdleTimeout = TimeSpan.FromSeconds(2));
                Assert.Throws(expectedExceptionType, () => handler.PooledConnectionLifetime = TimeSpan.FromSeconds(2));
                Assert.Throws(expectedExceptionType, () => handler.Proxy = new WebProxy());
                Assert.Throws(expectedExceptionType, () => handler.SslOptions = new SslClientAuthenticationOptions());
                Assert.Throws(expectedExceptionType, () => handler.UseCookies = false);
                Assert.Throws(expectedExceptionType, () => handler.UseProxy = false);
            }
        }
    }

    public sealed class SocketsHttpHandlerTest_LocationHeader
    {
        private static readonly byte[] s_redirectResponseBefore = Encoding.ASCII.GetBytes(
            "HTTP/1.1 301 Moved Permanently\r\n" +
            "Connection: close\r\n" +
            "Transfer-Encoding: chunked\r\n" +
            "Location: ");

        private static readonly byte[] s_redirectResponseAfter = Encoding.ASCII.GetBytes(
            "\r\n" +
            "Server: Loopback\r\n" +
            "\r\n" +
            "0\r\n\r\n");

        [Theory]
        // US-ASCII only
        [InlineData("http://a/", new byte[] { (byte)'h', (byte)'t', (byte)'t', (byte)'p', (byte)':', (byte)'/', (byte)'/', (byte)'a', (byte)'/' })]
        [InlineData("http://a/asdasd", new byte[] { (byte)'h', (byte)'t', (byte)'t', (byte)'p', (byte)':', (byte)'/', (byte)'/', (byte)'a', (byte)'/', (byte)'a', (byte)'s', (byte)'d', (byte)'a', (byte)'s', (byte)'d' })]
        // 2, 3, 4 byte UTF-8 characters
        [InlineData("http://a/\u00A2", new byte[] { (byte)'h', (byte)'t', (byte)'t', (byte)'p', (byte)':', (byte)'/', (byte)'/', (byte)'a', (byte)'/', 0xC2, 0xA2 })]
        [InlineData("http://a/\u20AC", new byte[] { (byte)'h', (byte)'t', (byte)'t', (byte)'p', (byte)':', (byte)'/', (byte)'/', (byte)'a', (byte)'/', 0xE2, 0x82, 0xAC })]
        [InlineData("http://a/\uD800\uDF48", new byte[] { (byte)'h', (byte)'t', (byte)'t', (byte)'p', (byte)':', (byte)'/', (byte)'/', (byte)'a', (byte)'/', 0xF0, 0x90, 0x8D, 0x88 })]
        // 3 Polish letters
        [InlineData("http://a/\u0105\u015B\u0107", new byte[] { (byte)'h', (byte)'t', (byte)'t', (byte)'p', (byte)':', (byte)'/', (byte)'/', (byte)'a', (byte)'/', 0xC4, 0x85, 0xC5, 0x9B, 0xC4, 0x87 })]
        // Negative cases - should be interpreted as ISO-8859-1
        // Invalid utf-8 sequence (continuation without start)
        [InlineData("http://a/%C2%80", new byte[] { (byte)'h', (byte)'t', (byte)'t', (byte)'p', (byte)':', (byte)'/', (byte)'/', (byte)'a', (byte)'/', 0b10000000 })]
        // Invalid utf-8 sequence (not allowed character)
        [InlineData("http://a/\u00C3\u0028", new byte[] { (byte)'h', (byte)'t', (byte)'t', (byte)'p', (byte)':', (byte)'/', (byte)'/', (byte)'a', (byte)'/', 0xC3, 0x28 })]
        // Incomplete utf-8 sequence
        [InlineData("http://a/\u00C2", new byte[] { (byte)'h', (byte)'t', (byte)'t', (byte)'p', (byte)':', (byte)'/', (byte)'/', (byte)'a', (byte)'/', 0xC2 })]
        public async Task LocationHeader_DecodesUtf8_Success(string expected, byte[] location)
        {
            await LoopbackServer.CreateClientAndServerAsync(async url =>
            {
                using (HttpClientHandler handler = new HttpClientHandler())
                {
                    handler.AllowAutoRedirect = false;

                    using (HttpClient client = new HttpClient(handler))
                    {
                        HttpResponseMessage response = await client.GetAsync(url);
                        Assert.Equal(expected, response.Headers.Location.ToString());
                    }
                }
            }, server => server.AcceptConnectionSendCustomResponseAndCloseAsync(PreperateResponseWithRedirect(location)));
        }

        private static byte[] PreperateResponseWithRedirect(byte[] location)
        {
            return s_redirectResponseBefore.Concat(location).Concat(s_redirectResponseAfter).ToArray();
        }
    }

    public sealed class SocketsHttpHandlerTest_Http2 : HttpClientHandlerTest_Http2
    {
        public SocketsHttpHandlerTest_Http2(ITestOutputHelper output) : base(output) { }

        [ConditionalFact(nameof(SupportsAlpn))]
        public async Task Http2_MultipleConnectionsEnabled_ConnectionLimitNotReached_ConcurrentRequestsSuccessfullyHandled()
        {
            const int MaxConcurrentStreams = 2;
            using Http2LoopbackServer server = Http2LoopbackServer.CreateServer();
            using SocketsHttpHandler handler = CreateHandler();
            using (HttpClient client = CreateHttpClient(handler))
            {
                server.AllowMultipleConnections = true;
                List<Task<HttpResponseMessage>> sendTasks = new List<Task<HttpResponseMessage>>();
                List<Http2LoopbackConnection> connections = new List<Http2LoopbackConnection>();
                List<int> acceptedStreams = new List<int>();
                for (int i = 0; i < 3; i++)
                {
                    Http2LoopbackConnection connection = await PrepareConnection(server, client, MaxConcurrentStreams).ConfigureAwait(false);
                    AcquireAllStreamSlots(server, client, sendTasks, MaxConcurrentStreams);
                    connections.Add(connection);
                    int prevAcceptedStreamCount = acceptedStreams.Count;
                    acceptedStreams.AddRange(await AcceptRequests(connection, MaxConcurrentStreams).ConfigureAwait(false));
                    Assert.Equal(prevAcceptedStreamCount + MaxConcurrentStreams, acceptedStreams.Count);
                }

                int responseIndex = 0;
                List<Task> responseTasks = new List<Task>();
                foreach (Http2LoopbackConnection connection in connections)
                {
                    for (int i = 0; i < MaxConcurrentStreams; i++)
                    {
                        int streamId = acceptedStreams[responseIndex++];
                        responseTasks.Add(connection.SendDefaultResponseAsync(streamId));
                    }
                }

                await Task.WhenAll(responseTasks).TimeoutAfter(TestHelper.PassingTestTimeoutMilliseconds).ConfigureAwait(false);
                await Task.WhenAll(sendTasks).TimeoutAfter(TestHelper.PassingTestTimeoutMilliseconds).ConfigureAwait(false);

                await VerifySendTasks(sendTasks).ConfigureAwait(false);
            }
        }

        [ConditionalFact(nameof(SupportsAlpn))]
        public async Task Http2_MultipleConnectionsEnabled_InfiniteRequestsCompletelyBlockOneConnection_RemaningRequestsAreHandledByNewConnection()
        {
            const int MaxConcurrentStreams = 2;
            using Http2LoopbackServer server = Http2LoopbackServer.CreateServer();
            using SocketsHttpHandler handler = CreateHandler();
            using (HttpClient client = CreateHttpClient(handler))
            {
                server.AllowMultipleConnections = true;
                List<Task<HttpResponseMessage>> sendTasks = new List<Task<HttpResponseMessage>>();
                Http2LoopbackConnection connection0 = await PrepareConnection(server, client, MaxConcurrentStreams).ConfigureAwait(false);
                AcquireAllStreamSlots(server, client, sendTasks, MaxConcurrentStreams);

                // Block the first connection on infinite requests.
                List<int> blockedStreamIds = await AcceptRequests(connection0, MaxConcurrentStreams).ConfigureAwait(false);
                Assert.Equal(MaxConcurrentStreams, blockedStreamIds.Count);

                Http2LoopbackConnection connection1 = await PrepareConnection(server, client, MaxConcurrentStreams).ConfigureAwait(false);
                AcquireAllStreamSlots(server, client, sendTasks, MaxConcurrentStreams);

                int handledRequestCount = (await HandleAllPendingRequests(connection1, MaxConcurrentStreams).ConfigureAwait(false)).Count;

                Assert.Equal(MaxConcurrentStreams, handledRequestCount);

                //Complete inifinite requests.
                handledRequestCount = await SendResponses(connection0, blockedStreamIds);

                Assert.Equal(MaxConcurrentStreams, handledRequestCount);

                await Task.WhenAll(sendTasks).TimeoutAfter(TestHelper.PassingTestTimeoutMilliseconds).ConfigureAwait(false);

                await VerifySendTasks(sendTasks).ConfigureAwait(false);
            }
        }

        [ConditionalFact(nameof(SupportsAlpn))]
        public async Task Http2_MultipleConnectionsEnabled_OpenAndCloseMultipleConnections_Success()
        {
            const int MaxConcurrentStreams = 2;
            using Http2LoopbackServer server = Http2LoopbackServer.CreateServer();
            using SocketsHttpHandler handler = CreateHandler();
            using (HttpClient client = CreateHttpClient(handler))
            {
                server.AllowMultipleConnections = true;
                List<Task<HttpResponseMessage>> sendTasks = new List<Task<HttpResponseMessage>>();
                Http2LoopbackConnection connection0 = await PrepareConnection(server, client, MaxConcurrentStreams).ConfigureAwait(false);
                AcquireAllStreamSlots(server, client, sendTasks, MaxConcurrentStreams);
                Http2LoopbackConnection connection1 = await PrepareConnection(server, client, MaxConcurrentStreams).ConfigureAwait(false);
                AcquireAllStreamSlots(server, client, sendTasks, MaxConcurrentStreams);
                Http2LoopbackConnection connection2 = await PrepareConnection(server, client, MaxConcurrentStreams).ConfigureAwait(false);
                AcquireAllStreamSlots(server, client, sendTasks, MaxConcurrentStreams);

                Task<(int Count, int LastStreamId)>[] handleRequestTasks = new[] {
                    HandleAllPendingRequests(connection0, sendTasks.Count),
                    HandleAllPendingRequests(connection1, sendTasks.Count),
                    HandleAllPendingRequests(connection2, sendTasks.Count)
                };

                await Task.WhenAll(handleRequestTasks).TimeoutAfter(TestHelper.PassingTestTimeoutMilliseconds).ConfigureAwait(false);

                Assert.Equal(handleRequestTasks[0].Result.Count, MaxConcurrentStreams);
                Assert.Equal(handleRequestTasks[1].Result.Count, MaxConcurrentStreams);
                Assert.Equal(handleRequestTasks[2].Result.Count, MaxConcurrentStreams);

                await connection0.ShutdownIgnoringErrorsAsync(handleRequestTasks[0].Result.LastStreamId).ConfigureAwait(false);
                await connection2.ShutdownIgnoringErrorsAsync(handleRequestTasks[2].Result.LastStreamId).ConfigureAwait(false);

                //Fill all connection1's stream slots
                AcquireAllStreamSlots(server, client, sendTasks, MaxConcurrentStreams);

                Http2LoopbackConnection connection3 = await PrepareConnection(server, client, MaxConcurrentStreams).ConfigureAwait(false);
                AcquireAllStreamSlots(server, client, sendTasks, MaxConcurrentStreams);
                Http2LoopbackConnection connection4 = await PrepareConnection(server, client, MaxConcurrentStreams).ConfigureAwait(false);
                AcquireAllStreamSlots(server, client, sendTasks, MaxConcurrentStreams);

                Task<(int Count, int LastStreamId)>[] finalHandleTasks = new[] {
                    HandleAllPendingRequests(connection1, sendTasks.Count),
                    HandleAllPendingRequests(connection3, sendTasks.Count),
                    HandleAllPendingRequests(connection4, sendTasks.Count)
                };

                await Task.WhenAll(finalHandleTasks).TimeoutAfter(TestHelper.PassingTestTimeoutMilliseconds).ConfigureAwait(false);

                Assert.Equal(finalHandleTasks[0].Result.Count, MaxConcurrentStreams);
                Assert.Equal(finalHandleTasks[1].Result.Count, MaxConcurrentStreams);
                Assert.Equal(finalHandleTasks[2].Result.Count, MaxConcurrentStreams);

                await Task.WhenAll(sendTasks).TimeoutAfter(TestHelper.PassingTestTimeoutMilliseconds).ConfigureAwait(false);

                await VerifySendTasks(sendTasks).ConfigureAwait(false);
            }
        }

        [ConditionalFact(nameof(SupportsAlpn))]
        public async Task Http2_MultipleConnectionsEnabled_IdleConnectionTimeoutExpired_ConnectionRemovedAndNewCreated()
        {
            const int MaxConcurrentStreams = 2;
            using Http2LoopbackServer server = Http2LoopbackServer.CreateServer();
            using SocketsHttpHandler handler = CreateHandler();
            handler.PooledConnectionIdleTimeout = TimeSpan.FromSeconds(20);
            using (HttpClient client = CreateHttpClient(handler))
            {
                server.AllowMultipleConnections = true;
                List<Task<HttpResponseMessage>> sendTasks = new List<Task<HttpResponseMessage>>();
                Http2LoopbackConnection connection0 = await PrepareConnection(server, client, MaxConcurrentStreams).ConfigureAwait(false);
                AcquireAllStreamSlots(server, client, sendTasks, MaxConcurrentStreams);
                List<int> acceptedStreamIds = await AcceptRequests(connection0, MaxConcurrentStreams).ConfigureAwait(false);
                Assert.Equal(MaxConcurrentStreams, acceptedStreamIds.Count);

                List<Task<HttpResponseMessage>> connection1SendTasks = new List<Task<HttpResponseMessage>>();
                Http2LoopbackConnection connection1 = await PrepareConnection(server, client, MaxConcurrentStreams, readTimeout: 30).ConfigureAwait(false);
                AcquireAllStreamSlots(server, client, connection1SendTasks, MaxConcurrentStreams);
                int handledRequests1 = (await HandleAllPendingRequests(connection1, MaxConcurrentStreams).ConfigureAwait(false)).Count;

                Assert.Equal(MaxConcurrentStreams, handledRequests1);

                // Complete all the requests.
                await Task.WhenAll(connection1SendTasks).TimeoutAfter(TestHelper.PassingTestTimeoutMilliseconds).ConfigureAwait(false);
                await VerifySendTasks(connection1SendTasks).ConfigureAwait(false);
                connection1SendTasks.ForEach(t => t.Result.Dispose());

                // Wait until the idle connection timeout expires.
                await connection1.WaitForClientDisconnectAsync(false).TimeoutAfter(TestHelper.PassingTestTimeoutMilliseconds).ConfigureAwait(false);
                // Client connection might be still alive, so send an extra request which will either land on the shutting down connection or on a new one.
                try
                {
                    await client.GetAsync(server.Address).TimeoutAfter(handler.PooledConnectionIdleTimeout).ConfigureAwait(false);
                }
                catch (Exception)
                {
                    // Suppress all exceptions.
                }

                Assert.True(connection1.IsInvalid);
                Assert.False(connection0.IsInvalid);

                Http2LoopbackConnection connection2 = await PrepareConnection(server, client, MaxConcurrentStreams, readTimeout: 15, expectedWarpUpTasks:2).ConfigureAwait(false);

                AcquireAllStreamSlots(server, client, sendTasks, MaxConcurrentStreams);

                int handledRequests2 = (await HandleAllPendingRequests(connection2, MaxConcurrentStreams).ConfigureAwait(false)).Count;
                Assert.Equal(MaxConcurrentStreams, handledRequests2);

                //Make sure connection0 is still alive.
                int handledRequests0 = await SendResponses(connection0, acceptedStreamIds).ConfigureAwait(false);
                Assert.Equal(MaxConcurrentStreams, handledRequests0);

                await Task.WhenAll(sendTasks).TimeoutAfter(TestHelper.PassingTestTimeoutMilliseconds).ConfigureAwait(false);

                await VerifySendTasks(sendTasks).ConfigureAwait(false);
            }
        }

        private async Task VerifySendTasks(IReadOnlyList<Task<HttpResponseMessage>> sendTasks)
        {
            foreach (Task<HttpResponseMessage> sendTask in sendTasks)
            {
                HttpResponseMessage response = await sendTask.ConfigureAwait(false);
                Assert.Equal(HttpStatusCode.OK, response.StatusCode);
            }
        }

        private static SocketsHttpHandler CreateHandler() => new SocketsHttpHandler
        {
            EnableMultipleHttp2Connections = true,
            PooledConnectionIdleTimeout = TimeSpan.FromHours(1),
            PooledConnectionLifetime = TimeSpan.FromHours(1),
            SslOptions = { RemoteCertificateValidationCallback = delegate { return true; } }
        };

        private async Task<Http2LoopbackConnection> PrepareConnection(Http2LoopbackServer server, HttpClient client, uint maxConcurrentStreams, int readTimeout = 3, int expectedWarpUpTasks = 1)
        {
            Task<HttpResponseMessage> warmUpTask = client.GetAsync(server.Address);
            Http2LoopbackConnection connection = await GetConnection(server, maxConcurrentStreams, readTimeout).TimeoutAfter(TestHelper.PassingTestTimeoutMilliseconds * 2).ConfigureAwait(false);
            // Wait until the client confirms MaxConcurrentStreams setting took into effect.
            Task settingAckReceived = connection.SettingAckWaiter;
            while (true)
            {
                Task handleRequestTask = HandleAllPendingRequests(connection, expectedWarpUpTasks);
                await Task.WhenAll(warmUpTask, handleRequestTask).TimeoutAfter(TestHelper.PassingTestTimeoutMilliseconds * 2).ConfigureAwait(false);
                Assert.True(warmUpTask.Result.IsSuccessStatusCode);
                warmUpTask.Result.Dispose();
                if (settingAckReceived.IsCompleted)
                {
                    break;
                }

                warmUpTask = client.GetAsync(server.Address);
            }
            return connection;
        }

        private static void AcquireAllStreamSlots(Http2LoopbackServer server, HttpClient client, List<Task<HttpResponseMessage>> sendTasks, uint maxConcurrentStreams)
        {
            for (int i = 0; i < maxConcurrentStreams; i++)
            {
                sendTasks.Add(client.GetAsync(server.Address));
            }
        }

        private static async Task<Http2LoopbackConnection> GetConnection(Http2LoopbackServer server, uint maxConcurrentStreams, int readTimeout) =>
            await server.EstablishConnectionAsync(TimeSpan.FromSeconds(readTimeout), TimeSpan.FromSeconds(10), new SettingsEntry { SettingId = SettingId.MaxConcurrentStreams, Value = maxConcurrentStreams }).ConfigureAwait(false);

        private async Task<(int Count, int LastStreamId)> HandleAllPendingRequests(Http2LoopbackConnection connection, int totalRequestCount)
        {
            int streamId = -1;
            for (int i = 0; i < totalRequestCount; i++)
            {
                try
                {
                    // Exact number of requests sent over the given connection is unknown,
                    // so we keep reading headers and sending response while there are available requests.
                    streamId = await connection.ReadRequestHeaderAsync().ConfigureAwait(false);
                    await connection.SendDefaultResponseAsync(streamId).ConfigureAwait(false);
                }
                catch (OperationCanceledException)
                {
                    return (i, streamId);
                }
            }

            return (totalRequestCount, streamId);
        }

        private async Task<List<int>> AcceptRequests(Http2LoopbackConnection connection, int maxRequests = int.MaxValue)
        {
            List<int> streamIds = new List<int>();
            for (int i = 0; i < maxRequests; i++)
            {
                try
                {
                    streamIds.Add(await connection.ReadRequestHeaderAsync().ConfigureAwait(false));
                }
                catch (OperationCanceledException)
                {
                    return streamIds;
                }
            }

            return streamIds;
        }

        private async Task<int> SendResponses(Http2LoopbackConnection connection, IEnumerable<int> streamIds)
        {
            int count = 0;
            foreach (int streamId in streamIds)
            {
                count++;
                await connection.SendDefaultResponseAsync(streamId).ConfigureAwait(false);
            }

            return count;
        }
    }

    [ConditionalClass(typeof(PlatformDetection), nameof(PlatformDetection.SupportsAlpn))]
    public sealed class SocketsHttpHandlerTest_Cookies_Http2 : HttpClientHandlerTest_Cookies
    {
        public SocketsHttpHandlerTest_Cookies_Http2(ITestOutputHelper output) : base(output) { }
        protected override Version UseVersion => HttpVersion.Version20;
    }

    [ConditionalClass(typeof(PlatformDetection), nameof(PlatformDetection.SupportsAlpn))]
    public sealed class SocketsHttpHandlerTest_HttpClientHandlerTest_Http2 : HttpClientHandlerTest
    {
        public SocketsHttpHandlerTest_HttpClientHandlerTest_Http2(ITestOutputHelper output) : base(output) { }
        protected override Version UseVersion => HttpVersion.Version20;
    }

    public sealed class SocketsHttpHandlerTest_HttpClientHandlerTest_Headers_Http11 : HttpClientHandlerTest_Headers
    {
        public SocketsHttpHandlerTest_HttpClientHandlerTest_Headers_Http11(ITestOutputHelper output) : base(output) { }
    }

    [ConditionalClass(typeof(PlatformDetection), nameof(PlatformDetection.SupportsAlpn))]
    public sealed class SocketsHttpHandlerTest_HttpClientHandlerTest_Headers_Http2 : HttpClientHandlerTest_Headers
    {
        public SocketsHttpHandlerTest_HttpClientHandlerTest_Headers_Http2(ITestOutputHelper output) : base(output) { }
        protected override Version UseVersion => HttpVersion.Version20;
    }

    [ConditionalClass(typeof(PlatformDetection), nameof(PlatformDetection.SupportsAlpn))]
    public sealed class SocketsHttpHandler_HttpClientHandler_Cancellation_Test_Http2 : HttpClientHandler_Cancellation_Test
    {
        public SocketsHttpHandler_HttpClientHandler_Cancellation_Test_Http2(ITestOutputHelper output) : base(output) { }
        protected override Version UseVersion => HttpVersion.Version20;
    }

    [ConditionalClass(typeof(QuicConnection), nameof(QuicConnection.IsQuicSupported))]
    public sealed class SocketsHttpHandler_HttpClientHandler_Finalization_Http3_Test : HttpClientHandler_Finalization_Test
    {
        public SocketsHttpHandler_HttpClientHandler_Finalization_Http3_Test(ITestOutputHelper output) : base(output) { }
        protected override Version UseVersion => HttpVersion30;
    }

    [ConditionalClass(typeof(QuicConnection), nameof(QuicConnection.IsQuicSupported))]
    public sealed class SocketsHttpHandlerTest_Http3 : HttpClientHandlerTest_Http3
    {
        public SocketsHttpHandlerTest_Http3(ITestOutputHelper output) : base(output) { }
    }

    [ConditionalClass(typeof(QuicConnection), nameof(QuicConnection.IsQuicSupported))]
    public sealed class SocketsHttpHandlerTest_Cookies_Http3 : HttpClientHandlerTest_Cookies
    {
        public SocketsHttpHandlerTest_Cookies_Http3(ITestOutputHelper output) : base(output) { }
        protected override Version UseVersion => HttpVersion30;
    }

    [ConditionalClass(typeof(QuicConnection), nameof(QuicConnection.IsQuicSupported))]
    public sealed class SocketsHttpHandlerTest_HttpClientHandlerTest_Http3 : HttpClientHandlerTest
    {
        public SocketsHttpHandlerTest_HttpClientHandlerTest_Http3(ITestOutputHelper output) : base(output) { }
        protected override Version UseVersion => HttpVersion30;
    }

    [ConditionalClass(typeof(QuicConnection), nameof(QuicConnection.IsQuicSupported))]
    public sealed class SocketsHttpHandlerTest_HttpClientHandlerTest_Headers_Http3 : HttpClientHandlerTest_Headers
    {
        public SocketsHttpHandlerTest_HttpClientHandlerTest_Headers_Http3(ITestOutputHelper output) : base(output) { }
        protected override Version UseVersion => HttpVersion30;
    }

    [ConditionalClass(typeof(QuicConnection), nameof(QuicConnection.IsQuicSupported))]
    public sealed class SocketsHttpHandler_HttpClientHandler_Cancellation_Test_Http3 : HttpClientHandler_Cancellation_Test
    {
        public SocketsHttpHandler_HttpClientHandler_Cancellation_Test_Http3(ITestOutputHelper output) : base(output) { }
        protected override Version UseVersion => HttpVersion30;
    }

    [ConditionalClass(typeof(QuicConnection), nameof(QuicConnection.IsQuicSupported))]
    public sealed class SocketsHttpHandler_HttpClientHandler_AltSvc_Test_Http3 : HttpClientHandler_AltSvc_Test
    {
        public SocketsHttpHandler_HttpClientHandler_AltSvc_Test_Http3(ITestOutputHelper output) : base(output) { }
        protected override Version UseVersion => HttpVersion30;
    }
}<|MERGE_RESOLUTION|>--- conflicted
+++ resolved
@@ -162,10 +162,7 @@
 
             HttpRequestException e = await Assert.ThrowsAnyAsync<HttpRequestException>(() => client.GetStringAsync($"http://{Guid.NewGuid():N}.com/foo"));
             NetworkException networkException = Assert.IsType<NetworkException>(e.InnerException);
-<<<<<<< HEAD
             Assert.Equal(NetworkError.HostNotFound, networkException.NetworkError);
-=======
->>>>>>> 1ec6939f
         }
     }
 
