// Licensed to the .NET Foundation under one or more agreements.
// The .NET Foundation licenses this file to you under the MIT license.
// See the LICENSE file in the project root for more information.

namespace Microsoft.ServiceModel.Syndication
{
    using System;
<<<<<<< HEAD
    using System.Collections.ObjectModel;
=======
>>>>>>> 67f08b5f
    using System.Collections.Generic;
    using System.Xml;

    // NOTE: This class implements Clone so if you add any members, please update the copy ctor
    internal struct ExtensibleSyndicationObject : IExtensibleSyndicationObject
    {
        private Dictionary<XmlQualifiedName, string> _attributeExtensions;
        private SyndicationElementExtensionCollection _elementExtensions;

        private ExtensibleSyndicationObject(ExtensibleSyndicationObject source)
        {
            if (source._attributeExtensions != null)
            {
                _attributeExtensions = new Dictionary<XmlQualifiedName, string>();
                foreach (XmlQualifiedName key in source._attributeExtensions.Keys)
                {
                    _attributeExtensions.Add(key, source._attributeExtensions[key]);
                }
            }
            else
            {
                _attributeExtensions = null;
            }
            if (source._elementExtensions != null)
            {
                _elementExtensions = new SyndicationElementExtensionCollection(source._elementExtensions);
            }
            else
            {
                _elementExtensions = null;
            }
        }

        public Dictionary<XmlQualifiedName, string> AttributeExtensions
        {
            get
            {
                if (_attributeExtensions == null)
                {
                    _attributeExtensions = new Dictionary<XmlQualifiedName, string>();
                }
                return _attributeExtensions;
            }
        }

        public SyndicationElementExtensionCollection ElementExtensions
        {
            get
            {
                if (_elementExtensions == null)
                {
                    _elementExtensions = new SyndicationElementExtensionCollection();
                }
                return _elementExtensions;
            }
        }

        private static XmlBuffer CreateXmlBuffer(XmlDictionaryReader unparsedExtensionsReader, int maxExtensionSize)
        {
            XmlBuffer buffer = new XmlBuffer(maxExtensionSize);
            using (XmlDictionaryWriter writer = buffer.OpenSection(unparsedExtensionsReader.Quotas))
            {
                writer.WriteStartElement(Rss20Constants.ExtensionWrapperTag);
                while (unparsedExtensionsReader.IsStartElement())
                {
                    writer.WriteNode(unparsedExtensionsReader, false);
                }
                writer.WriteEndElement();
            }
            buffer.CloseSection();
            buffer.Close();
            return buffer;
        }

        internal void LoadElementExtensions(XmlReader readerOverUnparsedExtensions, int maxExtensionSize)
        {
            if (readerOverUnparsedExtensions == null)
            {
                throw new ArgumentNullException("readerOverUnparsedExtensions");
            }
            if (maxExtensionSize < 0)
            {
                throw new ArgumentOutOfRangeException("maxExtensionSize");
            }
            XmlDictionaryReader r = XmlDictionaryReader.CreateDictionaryReader(readerOverUnparsedExtensions);
            _elementExtensions = new SyndicationElementExtensionCollection(CreateXmlBuffer(r, maxExtensionSize));
        }


        internal void LoadElementExtensions(XmlBuffer buffer)
        {
            _elementExtensions = new SyndicationElementExtensionCollection(buffer);
        }

        internal void WriteAttributeExtensions(XmlWriter writer)
        {
            if (writer == null)
            {
                throw new ArgumentNullException("writer");
            }
            if (_attributeExtensions != null)
            {
                foreach (XmlQualifiedName qname in _attributeExtensions.Keys)
                {
                    string value = _attributeExtensions[qname];
                    writer.WriteAttributeString(qname.Name, qname.Namespace, value);
                }
            }
        }

        internal void WriteElementExtensions(XmlWriter writer)
        {
            if (writer == null)
            {
                throw new ArgumentNullException("writer");
            }
            if (_elementExtensions != null)
            {
                _elementExtensions.WriteTo(writer);
            }
        }

        public ExtensibleSyndicationObject Clone()
        {
            return new ExtensibleSyndicationObject(this);
        }
    }
}<|MERGE_RESOLUTION|>--- conflicted
+++ resolved
@@ -5,10 +5,7 @@
 namespace Microsoft.ServiceModel.Syndication
 {
     using System;
-<<<<<<< HEAD
     using System.Collections.ObjectModel;
-=======
->>>>>>> 67f08b5f
     using System.Collections.Generic;
     using System.Xml;
 
